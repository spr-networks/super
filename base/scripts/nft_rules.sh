--- conflicted
+++ resolved
@@ -28,8 +28,8 @@
 WIREGUARD_DNS=""
 WIREGUARD_FORWARD=""
 if [ "$WIREGUARD_NETWORK" ]; then
-  WIREGUARD_DNS="iif wg0 udp dport 53 counter accept"
-  WIREGUARD_FORWARD="iif wg0 counter accept"
+  WIREGUARD_DNS="iifname wg0 udp dport 53 counter accept"
+  WIREGUARD_FORWARD="iifname wg0 counter accept"
 fi
 
 nft -f - << EOF
@@ -67,11 +67,7 @@
     iifname $WANIF udp dport {67, 1900, 5353} counter jump DROPLOGINP
 
     # drop ssh, iperf from upstream
-<<<<<<< HEAD
     iifname $WANIF tcp dport {22, 5201} counter jump DROPLOGINP
-=======
-#    iif $WANIF tcp dport {22, 5201} counter jump DROPLOGINP
->>>>>>> 6dd0b576
 
     # Allow ssh, iperf3 from LAN
     tcp dport {22, 5201} counter accept
@@ -84,11 +80,7 @@
     iif $DOCKERIF ip saddr $DOCKERNET udp dport 53 counter accept
 
     # wireguard can DNS
-<<<<<<< HEAD
-    iifname wg0 udp dport 53 counter accept
-=======
     $WIREGUARD_DNS
->>>>>>> 6dd0b576
 
     # Dynamic verdict map
     udp dport 53  ip saddr . iifname . ether saddr vmap @dns_access
@@ -123,11 +115,7 @@
     oifname "$VLANSIF*" ip saddr . iifname . ether saddr vmap @lan_access
 
     # Forward * from wireguard
-<<<<<<< HEAD
-    iifname wg0 counter accept
-=======
     $WIREGUARD_FORWARD
->>>>>>> 6dd0b576
 
     # Fallthrough to log + drop
     counter jump DROPLOGFWD
