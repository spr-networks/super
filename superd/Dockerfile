--- conflicted
+++ resolved
@@ -17,20 +17,13 @@
 
 FROM ghcr.io/spr-networks/container_template:latest
 ENV DEBIAN_FRONTEND=noninteractive
-<<<<<<< HEAD
-RUN echo https://download.docker.com/linux/ubuntu $(. /etc/os-release && echo "$VERSION_CODENAME") stable
 
-=======
->>>>>>> 27e15ad5
 RUN apt-get update
 RUN apt-get install ca-certificates curl
 RUN install -m 0755 -d /etc/apt/keyrings
 RUN curl -fsSL https://download.docker.com/linux/ubuntu/gpg -o /etc/apt/keyrings/docker.asc
 RUN chmod a+r /etc/apt/keyrings/docker.asc
-<<<<<<< HEAD
 
-=======
->>>>>>> 27e15ad5
 # Add the repository to Apt sources:
 RUN echo \
   "deb [arch=$(dpkg --print-architecture) signed-by=/etc/apt/keyrings/docker.asc] https://download.docker.com/linux/ubuntu \
@@ -39,12 +32,8 @@
 apt-get update && \
 apt-get install -y docker-ce docker-ce-cli containerd.io docker-buildx-plugin docker-compose-plugin && \
 apt-get install -y --no-install-recommends docker-ce-cli docker-compose-plugin git openssh-client && \
-<<<<<<< HEAD
 rm -rf /var/lib/apt/lists/*
 
-=======
-  rm -rf /var/lib/apt/lists/*
->>>>>>> 27e15ad5
 
 COPY --from=builder /superd /
 COPY scripts /scripts
