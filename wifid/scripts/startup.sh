--- conflicted
+++ resolved
@@ -34,51 +34,7 @@
 done
 
 
-<<<<<<< HEAD
-=======
-# If on a pi and in setup mode, spin up a default setup AP
-if grep -q "Raspberry Pi" /proc/cpuinfo; then
-  PI_WLAN=""
-  FOUND_PI_BRCMFMAC=false
-  PI_SETUP_PENDING=false
 
-  while read -r line; do
-    if echo "$line" | grep -q 'wlan'; then
-      PI_WLAN=$(echo "$line" | awk '{print $3}' | tr -d ':')
-    fi
-
-    if echo "$line" | grep -q 'driver=brcmfmac'; then
-      FOUND_PI_BRCMFMAC=true
-    fi
-
-    if [[ -n $PI_WLAN && $FOUND_PI_BRCMFMAC = true ]]; then
-      break
-    fi
-  done <<< "$(lshw -class network)"
-
-  if [[ -n $PI_WLAN && $FOUND_PI_BRCMFMAC = true ]]; then
-    # reset PI_WLAN state always, this makes sure setup ap is gone
-    # if wifid was restarted
-    ip link set dev $PI_WLAN down
-    iw dev $PI_WLAN set type managed
-    ip link set dev $PI_WLAN up
-    # Check if /configs/base/.setup_done does not exist
-    if [ ! -f /configs/base/.setup_done ]; then
-        PI_SETUP_PENDING=true
-    fi
-  fi
-
-  if $PI_SETUP_PENDING; then
-      cp /scripts/pi-setup.conf /configs/wifi/pi-setup_${PI_WLAN}.conf
-      sed -i "s/wlan0/$PI_WLAN/g" /configs/wifi/pi-setup_${PI_WLAN}.conf
-      hostapd -B /configs/wifi/pi-setup_${PI_WLAN}.conf
-      hostapd_cli -B -p /state/wifi/control_${PI_WLAN} -a /scripts/action-setup.sh
-  fi
-
-fi
-
-
->>>>>>> 1260f180
 check_status() {
     for IFACE in $IFACES
     do
