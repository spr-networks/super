--- conflicted
+++ resolved
@@ -1,9 +1,5 @@
-<<<<<<< HEAD
-#!/bin/bash -eu
-=======
 #!/bin/bash
 
->>>>>>> 3685ddb7
 if [ '!' -d "configs/" ]; then
   echo Configs not initialized
   echo Copy base/template_configs to ./configs and set up base/config/config.sh and base/config/auth_users.json
@@ -53,34 +49,6 @@
   BUILDARGS="--set *.args.GITHUB_CREDS=`cat .github_creds`"
 fi
 
-<<<<<<< HEAD
-# We use docker buildx so we can build multi-platform images. Unfortunately,
-# a limitation is that multi-platform images cannot be loaded from the builder
-# into Docker.
-docker buildx create --name super-builder --driver docker-container \
-  2>/dev/null || true
-
-# Look for any images that would be built multi-platform
-IS_MULTIPLATFORM=$(
-  docker buildx bake \
-    --builder super-builder \
-    --file docker-compose.yml \
-    ${BUILDARGS} "$@" \
-    --print --progress none \
-  | jq 'any(.target[].platforms//[]|map(split(",";"")[])|unique; length >= 2)'
-)
-
-# If this is a single-platform build, then by default load it into Docker
-echo Is this a multi-platform build? ${IS_MULTIPLATFORM}
-if [ "$IS_MULTIPLATFORM" = "false" ]; then
-  BUILDARGS="$BUILDARGS --load"
-fi
-
-docker buildx bake \
-  --builder super-builder \
-  --file docker-compose.yml \
-  ${BUILDARGS} "$@"
-=======
 docker --help | grep buildx
 missing_buildx=$?
 
@@ -118,12 +86,10 @@
     ${BUILDARGS} "$@"
 fi
 
->>>>>>> 3685ddb7
-
 ret=$?
 
 if [ "$ret" -ne "0" ]; then
-  echo "Tip: if the build failed to resovle domain names," 
+  echo "Tip: if the build failed to resovle domain names,"
   echo "consider running ./base/docker_nftables_setup.sh"
   echo "since iptables has been disabled for docker in the"
   echo "SPR installer"
