package main

import (
	crand "crypto/rand"
	"encoding/base64"
	"encoding/json"
	"errors"
	"fmt"
	"io/ioutil"
	"log"
	"net"
	"net/http"
	"net/http/httputil"
	"os"
	"os/exec"
	"path/filepath"
	"strings"
	"sync"
)

import (
	"github.com/duo-labs/webauthn/webauthn"
	"github.com/gorilla/handlers"
	"github.com/gorilla/mux"
)

<<<<<<< HEAD
var TEST_PREFIX = "../../"
var DeprecatedZonesConfigPath = TEST_PREFIX + "/configs/zones/zones.json"
var DeprecatedPSKConfigPath = TEST_PREFIX + "/configs/wifi/psks.json"
=======
var TEST_PREFIX = ""
>>>>>>> 76105449

var DevicesConfigPath = TEST_PREFIX + "/configs/devices/"
var DevicesConfigFile = DevicesConfigPath + "devices.json"
var ZonesConfigFile = DevicesConfigPath + "zones.json"

type InfluxConfig struct {
	URL    string
	Org    string
	Bucket string
	Token  string
}

type PluginConfig struct {
	Name     string
	URI      string
	UnixPath string
}

type APIConfig struct {
	InfluxDB InfluxConfig
	Plugins  []PluginConfig
}

type ZoneEntry struct {
	Name     string
	Disabled bool
	ZoneTags []string
}

type PSKRequestEntry struct {
	Type    string
	Mac     string
	Psk     string
	Comment string
}

type PSKEntry struct {
	Type string
	Psk  string
}

type DeviceEntry struct {
	Name       string
	MAC        string
	WGPubKey   string
	VLANMatch  string
	RecentIP   string
	PSKEntry   PSKEntry
	Zones      []string
	DeviceTags []string
}

/* Deprecated */
type Client struct {
	Mac     string
	Comment string
}

type DeprecatedClientZone struct {
	Name    string
	Clients []Client
}

type Device struct {
	Mac     string
	PskType string
	Comment string
	Zones   []string
}

var config = APIConfig{}

func loadConfig() {
	data, err := ioutil.ReadFile(TEST_PREFIX + "/state/api/config")
	if err != nil {
		fmt.Println(err)
	} else {
		err = json.Unmarshal(data, &config)
		if err != nil {
			fmt.Println(err)
		}
	}

	initTraffic(config)

	migrateZonesPsksV0()
}

func migrateZonesPsksV0() {
	//migrate old zone / psk files to the new format
	saveUpdate := false
	clientZones := []DeprecatedClientZone{}
	psks := map[string]PSKRequestEntry{}

	devices := map[string]DeviceEntry{}
	newZones := []ZoneEntry{}

	data, err := ioutil.ReadFile(DeprecatedZonesConfigPath)
	if err == nil {

		err = json.Unmarshal(data, &clientZones)
		if err != nil {
			log.Fatal(err)
		}

		saveUpdate = true

		for _, entry := range clientZones {
			newZoneEntry := ZoneEntry{}
			newZoneEntry.Name = entry.Name
			newZoneEntry.ZoneTags = []string{}

			for _, client := range entry.Clients {
				client.Mac = trimLower(client.Mac)

				val, exists := devices[client.Mac]
				if !exists {
					device := DeviceEntry{}
					device.MAC = client.Mac
					device.Name = client.Comment
					device.DeviceTags = []string{}
					device.Zones = []string{newZoneEntry.Name}
					devices[client.Mac] = device
				} else {
					if val.Name == "" && client.Comment != "" {
						val.Name = client.Comment
					}
					val.Zones = append(val.Zones, newZoneEntry.Name)
					devices[client.Mac] = val
				}
			}

			newZones = append(newZones, newZoneEntry)
		}

	}

	data, err = ioutil.ReadFile(DeprecatedPSKConfigPath)
	if err == nil {
		err = json.Unmarshal(data, &psks)
		if err != nil {
			log.Fatal(err)
		}

		saveUpdate = true

		for _, entry := range psks {

			val, exists := devices[entry.Mac]
			if !exists {
				device := DeviceEntry{}
				device.MAC = entry.Mac
				device.Name = entry.Comment
				device.PSKEntry = PSKEntry{Type: entry.Type, Psk: entry.Psk}
				device.DeviceTags = []string{}
				device.Zones = []string{}
				devices[entry.Mac] = device
			} else {
				val.PSKEntry = PSKEntry{Type: entry.Type, Psk: entry.Psk}
				if val.Name == "" && entry.Comment != "" {
					val.Name = entry.Comment
				}
				devices[entry.Mac] = val
			}
		}

	}

	if saveUpdate {
		if _, err = os.Stat(DevicesConfigPath); os.IsNotExist(err) {
			err := os.Mkdir(DevicesConfigPath, 0755)
			if err != nil {
				log.Fatal(err)
			}
		}

		file, _ := json.MarshalIndent(devices, "", " ")
		err = ioutil.WriteFile(DevicesConfigFile, file, 0600)
		if err != nil {
			log.Fatal(err)
		}

		file, _ = json.MarshalIndent(newZones, "", " ")
		err = ioutil.WriteFile(ZonesConfigFile, file, 0600)
		if err != nil {
			log.Fatal(err)
		}

		/*
			err = os.Rename(DeprecatedZonesConfigPath, DeprecatedZonesConfigPath+".bak-upgrade")
			if err != nil {
				log.Fatal(err)
			}

			err = os.Rename(DeprecatedPSKConfigPath, DeprecatedPSKConfigPath+".bak-upgrade")
			if err != nil {
				log.Fatal(err)
			}
		*/

	}

}

var UNIX_WIFID_LISTENER = TEST_PREFIX + "/state/wifi/apisock"
var UNIX_DHCPD_LISTENER = TEST_PREFIX + "/state/dhcp/apisock"

func showNFMap(w http.ResponseWriter, r *http.Request) {
	name := mux.Vars(r)["name"]

	cmd := exec.Command("nft", "-j", "list", "map", "inet", "filter", name)
	stdout, err := cmd.Output()

	if err != nil {
		fmt.Println("show NFMap failed to list", name, "->", err)
		http.Error(w, "Not found", 404)
		return
	}

	w.Header().Set("Content-Type", "application/json")
	fmt.Fprintf(w, string(stdout))
}

func ipAddr(w http.ResponseWriter, r *http.Request) {
	cmd := exec.Command("ip", "-j", "addr")
	stdout, err := cmd.Output()

	if err != nil {
		fmt.Println("ipAddr failed", err)
		http.Error(w, "Not found", 404)
		return
	}

	w.Header().Set("Content-Type", "application/json")
	fmt.Fprintf(w, string(stdout))
}

func getStatus(w http.ResponseWriter, r *http.Request) {
	reply := "Online"
	WSNotifyString("StatusCalled", "test")
	w.Header().Set("Content-Type", "application/json")
	json.NewEncoder(w).Encode(reply)
}

var Devicesmtx sync.Mutex

func saveDevicesJson(devices map[string]DeviceEntry) {
	file, _ := json.MarshalIndent(devices, "", " ")
	err := ioutil.WriteFile(DevicesConfigFile, file, 0600)
	if err != nil {
		log.Fatal(err)
	}
}

func getDevicesJson() map[string]DeviceEntry {
	devices := map[string]DeviceEntry{}
	data, err := ioutil.ReadFile(DevicesConfigFile)
	if err != nil {
		return nil
	}
	err = json.Unmarshal(data, &devices)
	if err != nil {
		log.Fatal(err)
	}
	return devices
}

func getDevices(w http.ResponseWriter, r *http.Request) {
	Devicesmtx.Lock()
	defer Devicesmtx.Unlock()

	devices := getDevicesJson()

	//mask PSKs
	for i, entry := range devices {
		if entry.PSKEntry.Psk != "" {
			entry.PSKEntry.Psk = "**"
			devices[i] = entry
		}
	}

	w.Header().Set("Content-Type", "application/json")
	json.NewEncoder(w).Encode(devices)
}

func handleUpdateDevice(w http.ResponseWriter, r *http.Request) {
	identity := mux.Vars(r)["identity"]
	identity = trimLower(identity)

	if identity == "" {
		http.Error(w, "Invalid device identity", 400)
		return
	}

	dev := DeviceEntry{}
	err := json.NewDecoder(r.Body).Decode(&dev)
	if err != nil {
		http.Error(w, err.Error(), 400)
		return
	}

	updateDevice(w, r, dev, identity)
}

func updateDevice(w http.ResponseWriter, r *http.Request, dev DeviceEntry, identity string) {

	if dev.PSKEntry.Type != "" {
		if dev.PSKEntry.Type != "sae" && dev.PSKEntry.Type != "wpa2" {
			http.Error(w, "psk too short", 400)
			return
		}
	}

	if len(dev.PSKEntry.Psk) > 0 && len(dev.PSKEntry.Psk) < 8 {
		http.Error(w, "psk too short", 400)
		return
	}

	//normalize zones and tags
	dev.Zones = normalizeStringSlice(dev.Zones)
	dev.DeviceTags = normalizeStringSlice(dev.DeviceTags)
	dev.MAC = trimLower(dev.MAC)

	Devicesmtx.Lock()
	defer Devicesmtx.Unlock()
	Zonesmtx.Lock()
	defer Zonesmtx.Unlock()

	devices := getDevicesJson()
	zones := getZonesJson()

	val, exists := devices[identity]

	//always overwrite pending
	if identity == "pending" {
		val = DeviceEntry{}
		exists = false
	}

	if r.Method == http.MethodDelete {
		//delete a device
		if exists {
			delete(devices, identity)
			saveDevicesJson(devices)
			refreshDeviceZones(val)
			return
		}

		http.Error(w, "Not found", 404)
		return
	}

	pskGenerated := false
	pskModified := false
	refreshZones := false

	if exists {
		//updating an existing entry. Check what was requested

		if dev.Name != "" {
			val.Name = dev.Name
		}

		if dev.WGPubKey != "" {
			val.WGPubKey = dev.WGPubKey
		}

		if dev.VLANMatch != "" {
			val.VLANMatch = dev.VLANMatch
		}

		if dev.RecentIP != "" {
			val.RecentIP = dev.RecentIP
		}

		if dev.PSKEntry.Psk != "" {
			//assign a new PSK
			pskModified = true
			val.PSKEntry.Psk = dev.PSKEntry.Psk
		}

		if dev.PSKEntry.Type != "" {
			pskModified = true
			val.PSKEntry.Type = dev.PSKEntry.Type

			//when setting PSK type, but the device
			// did not previously have a PSK set,
			// generate a secure PSK

			if val.PSKEntry.Psk == "" {
				val.PSKEntry.Psk = genSecurePassword()
				pskGenerated = true
			}
		}

		if val.DeviceTags != nil && !equalStringSlice(val.DeviceTags, dev.DeviceTags) {
			val.DeviceTags = dev.DeviceTags
		}

		if dev.Zones != nil && !equalStringSlice(val.Zones, dev.Zones) {
			val.Zones = dev.Zones

			saveZones := false

			//create a new zone if it does not exist yet
			for _, entry := range dev.Zones {
				foundZone := false
				for _, zone := range zones {
					if zone.Name == entry {
						foundZone = true
						break
					}
				}

				if !foundZone {
					saveZones = true
					newZone := ZoneEntry{}
					newZone.Name = entry
					newZone.ZoneTags = []string{}
					zones = append(zones, newZone)
				}
			}

			if saveZones {
				saveZonesJson(zones)
			}

			refreshZones = true
		}

		devices[identity] = val
		saveDevicesJson(devices)

		if pskModified {
			//psks updated -- update hostapd
			doReloadPSKFiles()
		}

		if refreshZones {
			refreshDeviceZones(val)
		}

		//mask the PSK if set and not generated
		if val.PSKEntry.Psk != "" && pskGenerated == false {
			val.PSKEntry.Psk = "**"
		}

		w.Header().Set("Content-Type", "application/json")
		json.NewEncoder(w).Encode(val)
		return
	}

	//creating a new device entry

	if strings.Contains(identity, ":") {
		//looking at a MAC, set it if not set
		if dev.MAC == "" {
			dev.MAC = identity
		}
	}

	//generate secure PSK if needed
	if dev.PSKEntry.Type != "" {
		pskModified = true
		if dev.PSKEntry.Psk == "" {
			dev.PSKEntry.Psk = genSecurePassword()
			pskGenerated = true
		}
	}

	if dev.DeviceTags == nil {
		dev.DeviceTags = []string{}
	}

	if dev.Zones == nil {
		dev.Zones = []string{}
	}

	if len(dev.Zones) != 0 {
		//update verdict maps for the device
		refreshZones = true
	}

	devices[identity] = dev
	saveDevicesJson(devices)

	if pskModified {
		//psks updated -- update hostapd
		doReloadPSKFiles()
	}

	if refreshZones {
		refreshDeviceZones(val)
	}

	if pskGenerated == false {
		dev.PSKEntry.Psk = "**"
	}

	w.Header().Set("Content-Type", "application/json")
	json.NewEncoder(w).Encode(dev)
}

func pendingPSK(w http.ResponseWriter, r *http.Request) {
	Devicesmtx.Lock()
	defer Devicesmtx.Unlock()

	devices := getDevicesJson()
	_, exists := devices["pending"]

	w.Header().Set("Content-Type", "application/json")
	json.NewEncoder(w).Encode(exists)
}

func saveZonesJson(zones []ZoneEntry) {
	file, _ := json.MarshalIndent(zones, "", " ")
	err := ioutil.WriteFile(ZonesConfigFile, file, 0600)
	if err != nil {
		log.Fatal(err)
	}
}

func getZonesJson() []ZoneEntry {
	zones := []ZoneEntry{}
	data, err := ioutil.ReadFile(ZonesConfigFile)
	if err != nil {
		return nil
	}
	err = json.Unmarshal(data, &zones)
	if err != nil {
		log.Fatal(err)
	}
	return zones
}

var Zonesmtx sync.Mutex

func getZones(w http.ResponseWriter, r *http.Request) {
	Zonesmtx.Lock()
	defer Zonesmtx.Unlock()
	zones := getZonesJson()
	w.Header().Set("Content-Type", "application/json")
	json.NewEncoder(w).Encode(zones)
}

func updateZones(w http.ResponseWriter, r *http.Request) {
	zone := ZoneEntry{}
	err := json.NewDecoder(r.Body).Decode(&zone)
	if err != nil {
		http.Error(w, err.Error(), 400)
		return
	}

	zone.Name = trimLower(zone.Name)
	if zone.Name == "" {
		http.Error(w, "Invalid zone name", 400)
		return
	}

	Zonesmtx.Lock()
	defer Zonesmtx.Unlock()
	zones := getZonesJson()

	if r.Method == http.MethodDelete {
		//[]ZoneEntry
		for idx, entry := range zones {
			if entry.Name == zone.Name {
				zones := append(zones[:idx], zones[idx+1:]...)
				saveZonesJson(zones)
				return
			}
		}

		http.Error(w, "Not found", 404)
		return
	}

	//find the zone or update it
	for idx, entry := range zones {
		if entry.Name == zone.Name {
			entry.Disabled = zone.Disabled
			entry.ZoneTags = zone.ZoneTags
			zones[idx] = entry
			saveZonesJson(zones)
			return
		}
	}

	if zone.ZoneTags == nil {
		zone.ZoneTags = []string{}
	}

	//make a new zone
	zones = append(zones, zone)
	saveZonesJson(zones)
}

func trimLower(a string) string {
	return strings.TrimSpace(strings.ToLower(a))
}

func equalMAC(a string, b string) bool {
	return trimLower(a) == trimLower(b)
}

func normalizeStringSlice(a []string) []string {
	if len(a) == 0 {
		return a
	}
	ret := []string{}
	for _, entry := range a {
		ret = append(ret, trimLower(entry))
	}
	return ret
}

func equalStringSlice(a []string, b []string) bool {
	if len(a) != len(b) {
		return false
	}

	for i := 0; i < len(a); i++ {
		if a[i] != b[i] {
			return false
		}
	}

	return true
}

var (
	builtin_maps  = []string{"internet_access", "dns_access", "lan_access"}
	default_zones = []string{"isolated", "lan", "wan", "dns"}
)

func getVerdictMapNames() []string {
	//get custom maps from zones
	custom_maps := []string{}
	zones := getZonesJson()
	for _, z := range zones {
		skip := false
		for _, y := range default_zones {
			if y == z.Name {
				skip = true
				break
			}
		}
		if skip == false {
			custom_maps = append(custom_maps, z.Name+"_mac_src_access")
			custom_maps = append(custom_maps, z.Name+"_dst_access")
		}
	}
	return append(builtin_maps, custom_maps...)
}

type verdictEntry struct {
	ipv4   string
	ifname string
	mac    string
}

func getNFTVerdictMap(map_name string) []verdictEntry {
	//google/nftables is incomplete and does not support custom set key types

	existing := []verdictEntry{}

	//nft -j list map inet filter name
	cmd := exec.Command("nft", "-j", "list", "map", "inet", "filter", map_name)
	stdout, err := cmd.Output()
	if err != nil {
		fmt.Println("getNFTVerdictMap failed to list", map_name, err)
		return existing
	}

	//jq .nftables[1].map.elem[][0].concat
	var data map[string]interface{}
	err = json.Unmarshal(stdout, &data)
	data2, ok := data["nftables"].([]interface{})
	if ok != true {
		log.Fatal("invalid json")
	}
	data3, ok := data2[1].(map[string]interface{})
	data4, ok := data3["map"].(map[string]interface{})
	data5, ok := data4["elem"].([]interface{})
	for _, d := range data5 {
		e, ok := d.([]interface{})
		f, ok := e[0].(map[string]interface{})
		g, ok := f["concat"].([]interface{})
		if ok {
			first, _ := g[0].(string)
			second, second_ok := g[1].(string)
			if len(g) > 2 {
				third, third_ok := g[2].(string)
				if third_ok {
					existing = append(existing, verdictEntry{first, second, third})
				}
			} else {
				if second_ok {
					if map_name == "dhcp_access" {
						// type ifname . ether_addr : verdict (no IP)
						existing = append(existing, verdictEntry{"", first, second})
					} else {
						// for _dst_access
						// type ipv4_addr . ifname : verdict (no MAC)
						existing = append(existing, verdictEntry{first, second, ""})
					}
				}
			}
		}
	}
	return existing
}

func getMapVerdict(name string) string {
	//custom map filtering for destinations is split between two tables.
	// the mac_src_access table is the second half, and _dst_access is the first half
	// The first half uses a continue verdict to transfer into the second verdict map
	if strings.Contains(name, "_dst_access") {
		return "continue"
	}
	return "accept"
}

func flushVmaps(IP string, MAC string, Ifname string, vmap_names []string, matchInterface bool) {
	for _, name := range vmap_names {
		entries := getNFTVerdictMap(name)
		verdict := getMapVerdict(name)
		for _, entry := range entries {
			if (entry.ipv4 == IP) || (matchInterface && (entry.ifname == Ifname)) || (equalMAC(entry.mac, MAC) && (MAC != "")) {
				if entry.mac != "" {
					err := exec.Command("nft", "delete", "element", "inet", "filter", name, "{", entry.ipv4, ".", entry.ifname, ".", entry.mac, ":", verdict, "}").Run()
					if err != nil {
						fmt.Println("nft delete failed", err)
					}
				} else {
					err := exec.Command("nft", "delete", "element", "inet", "filter", name, "{", entry.ipv4, ".", entry.ifname, ":", verdict, "}").Run()
					if err != nil {
						fmt.Println("nft delete failed", err)
						return
					}
				}
			}
		}
	}
}

func searchVmapsByMac(MAC string, VMaps []string) (error, string, string) {
	//Search verdict maps and return the ipv4 and interface name
	for _, name := range VMaps {
		entries := getNFTVerdictMap(name)
		for _, entry := range entries {
			if equalMAC(entry.mac, MAC) {
				if entry.ifname != "" && entry.ipv4 != "" {
					return nil, entry.ipv4, entry.ifname
				}
			}
		}
	}
	return errors.New("Mac not found"), "", ""
}

func updateArp(Ifname string, IP string, MAC string) {
	err := exec.Command("arp", "-i", Ifname, "-s", IP, MAC).Run()
	if err != nil {
		fmt.Println("arp -i", Ifname, IP, MAC, "failed", err)
		return
	}
}

func updateAddr(Router string, Ifname string) {
	err := exec.Command("ip", "addr", "add", Router+"/30", "dev", Ifname).Run()
	if err != nil {
		fmt.Println("update addr failed", Router, Ifname, err)
		return
	}
}

func addVerdict(IP string, MAC string, Iface string, Table string) {
	err := exec.Command("nft", "add", "element", "inet", "filter", Table, "{", IP, ".", Iface, ".", MAC, ":", "accept", "}").Run()
	if err != nil {
		fmt.Println("addVerdict Failed", MAC, Iface, Table, err)
		return
	}
}

func addDNSVerdict(IP string, MAC string, Iface string) {
	addVerdict(IP, MAC, Iface, "dns_access")
}

func addLANVerdict(IP string, MAC string, Iface string) {
	addVerdict(IP, MAC, Iface, "lan_access")
}

func addInternetVerdict(IP string, MAC string, Iface string) {
	addVerdict(IP, MAC, Iface, "internet_access")
}

func addCustomVerdict(ZoneName string, IP string, MAC string, Iface string) {
	//create verdict maps if they do not exist
	err := exec.Command("nft", "list", "map", "inet", "filter", ZoneName+"_dst_access").Run()
	if err != nil {
		//two verdict maps are used for establishing custom groups.
		// the {name}_dst_access map allows Inet packets to a certain IP/interface pair
		//the {name}_mac_src_access part allows Inet packets from a IP/IFace/MAC set

		err = exec.Command("nft", "add", "map", "inet", "filter", ZoneName+"_mac_src_access", "{", "type", "ipv4_addr", ".", "ifname", ".", "ether_addr", ":", "verdict", ";", "}").Run()
		if err != nil {
			fmt.Println("addCustomVerdict Failed", err)
			return
		}
		err = exec.Command("nft", "add", "map", "inet", "filter", ZoneName+"_dst_access", "{", "type", "ipv4_addr", ".", "ifname", ":", "verdict", ";", "}").Run()
		if err != nil {
			fmt.Println("addCustomVerdict Failed", err)
			return
		}
		err = exec.Command("nft", "insert", "rule", "inet", "filter", "FORWARD", "ip", "daddr", ".", "oifname", "vmap", "@"+ZoneName+"_dst_access", "ip", "saddr", ".", "iifname", ".", "ether", "saddr", "vmap", "@"+ZoneName+"_mac_src_access").Run()
		if err != nil {
			fmt.Println("addCustomVerdict Failed", err)
			return
		}
	}

	err = exec.Command("nft", "add", "element", "inet", "filter", ZoneName+"_dst_access", "{", IP, ".", Iface, ":", "continue", "}").Run()
	if err != nil {
		fmt.Println("addCustomVerdict Failed", err)
		return
	}

	err = exec.Command("nft", "add", "element", "inet", "filter", ZoneName+"_mac_src_access", "{", IP, ".", Iface, ".", MAC, ":", "accept", "}").Run()
	if err != nil {
		fmt.Println("addCustomVerdict Failed", err)
		return
	}
}

func populateVmapEntries(IP string, MAC string, Iface string) {
	zones := getZonesJson()
	zonesDisabled := map[string]bool{}

	for _, zone := range zones {
		zonesDisabled[zone.Name] = zone.Disabled
	}

	devices := getDevicesJson()
	val, exists := devices[MAC]
	if !exists {
		return
	}

	for _, zone_name := range val.Zones {
		//skip zones that are disabled
		if zonesDisabled[zone_name] {
			continue
		}
		switch zone_name {
		case "isolated":
			continue
		case "dns":
			addDNSVerdict(IP, MAC, Iface)
		case "lan":
			addLANVerdict(IP, MAC, Iface)
		case "wan":
			addInternetVerdict(IP, MAC, Iface)
		default:
			//custom group
			addCustomVerdict(zone_name, IP, MAC, Iface)
		}
	}

}

var LocalMappingsmtx sync.Mutex

func updateLocalMappings(IP string, Name string) {

	LocalMappingsmtx.Lock()
	defer LocalMappingsmtx.Unlock()

	var localMappingsPath = TEST_PREFIX + "/state/dns/local_mappings"
	data, err := ioutil.ReadFile(localMappingsPath)
	if err != nil {
		return
	}
	entryName := Name + ".lan"
	new_data := ""
	for _, line := range strings.Split(string(data), "\n") {
		pieces := strings.Split(line, " ")
		if len(pieces) < 2 {
			continue
		}
		ip := pieces[0]
		hostname := pieces[1]
		if ip == IP || entryName == hostname {
			continue
		}
		new_data += ip + " " + hostname + "\n"
	}
	new_data += IP + " " + entryName + "\n"
	ioutil.WriteFile(localMappingsPath, []byte(new_data), 0644)
}

var DHCPmtx sync.Mutex

func shouldFlushByInterface(Iface string) bool {
	matchInterface := false
	vlansif := os.Getenv("VLANSIF")
	if len(vlansif) > 0 && strings.Contains(Iface, vlansif) {
		matchInterface = true
	}
	return matchInterface
}

type DHCPUpdate struct {
	IP     string
	MAC    string
	Name   string
	Iface  string
	Router string
}

func dhcpUpdate(w http.ResponseWriter, r *http.Request) {
	DHCPmtx.Lock()
	defer DHCPmtx.Unlock()

	Zonesmtx.Lock()
	defer Zonesmtx.Unlock()

	Devicesmtx.Lock()
	defer Devicesmtx.Unlock()

	//Handle networking tasks upon a DHCP
	dhcp := DHCPUpdate{}
	err := json.NewDecoder(r.Body).Decode(&dhcp)
	if err != nil {
		http.Error(w, err.Error(), 400)
		return
	}

	devices := getDevicesJson()
	val, exists := devices[dhcp.MAC]
	if !exists {
		//create a new device entry
		newDevice := DeviceEntry{}
		newDevice.MAC = dhcp.MAC
		newDevice.RecentIP = dhcp.IP
		newDevice.Zones = []string{}
		newDevice.DeviceTags = []string{}
		devices[newDevice.MAC] = newDevice
	} else {
		//update recent IP
		val.RecentIP = dhcp.IP
		devices[dhcp.MAC] = val
	}
	saveDevicesJson(devices)

	WSNotifyValue("DHCPUpdateRequest", dhcp)

	//1. delete this ip, mac from any existing verdict maps
	flushVmaps(dhcp.IP, dhcp.MAC, dhcp.Iface, getVerdictMapNames(), shouldFlushByInterface(dhcp.Iface))

	//2. update static arp entry
	updateAddr(dhcp.Router, dhcp.Iface)

	updateArp(dhcp.Iface, dhcp.IP, dhcp.MAC)

	//3. add entry to appropriate verdict maps
	populateVmapEntries(dhcp.IP, dhcp.MAC, dhcp.Iface)

	//4. update local mappings file for DNS
	updateLocalMappings(dhcp.IP, dhcp.Name)

	WSNotifyString("DHCPUpdateProcessed", "")
}

func refreshDeviceZones(dev DeviceEntry) {
	ifname := ""
	ipv4 := ""
	//check arp tables for the MAC to get the IP
	arp_entry, err := GetArpEntryFromMAC(dev.MAC)
	if err != nil {
		fmt.Println("Arp entry not found, insufficient information to refresh", dev.MAC)
		return
	}

	ipv4 = arp_entry.IP

	//check dhcp vmap for the interface
	entries := getNFTVerdictMap("dhcp_access")
	for _, entry := range entries {
		if equalMAC(entry.mac, dev.MAC) {
			ifname = entry.ifname
		}
	}

	if ifname == "" {
		fmt.Println("dhcp_access entry not found, insufficient information to refresh", dev.MAC)
		return
	}

	//remove from existing verdict maps
	flushVmaps(ipv4, dev.MAC, ifname, getVerdictMapNames(), shouldFlushByInterface(ifname))

	//and re-add
	populateVmapEntries(ipv4, dev.MAC, ifname)
}

// from https://github.com/ItsJimi/go-arp/blob/master/arp.go
// Entry define the list available in /proc/net/arp
type ArpEntry struct {
	IP     string
	HWType string
	Flags  string
	MAC    string
	Mask   string
	Device string
}

func removeWhiteSpace(tab []string) []string {
	var newTab []string
	for _, element := range tab {
		if element == "" {
			continue
		}
		newTab = append(newTab, element)
	}

	return newTab
}

// GetArpEntries lists ARP entries in /proc/net/arp
func GetArpEntries() ([]ArpEntry, error) {
	fileDatas, err := ioutil.ReadFile("/proc/net/arp")
	if err != nil {
		return nil, err
	}

	entries := []ArpEntry{}
	datas := strings.Split(string(fileDatas), "\n")
	for i, data := range datas {
		if i == 0 || data == "" {
			continue
		}
		parsedData := removeWhiteSpace(strings.Split(data, " "))
		entries = append(entries, ArpEntry{
			IP:     parsedData[0],
			HWType: parsedData[1],
			Flags:  parsedData[2],
			MAC:    parsedData[3],
			Mask:   parsedData[4],
			Device: parsedData[5],
		})
	}

	return entries, nil
}

// GetEntryFromMAC get an entry by searching with MAC address
func GetArpEntryFromMAC(mac string) (ArpEntry, error) {
	entries, err := GetArpEntries()
	if err != nil {
		return ArpEntry{}, err
	}

	for _, entry := range entries {
		if entry.MAC == mac {
			return entry, nil
		}
	}

	return ArpEntry{}, errors.New("MAC address not found")
}

func showARP(w http.ResponseWriter, r *http.Request) {
	entries, err := GetArpEntries()
	if err != nil {
		fmt.Println(err)
		http.Error(w, "Failed to get entries", 400)
		return
	}

	w.Header().Set("Content-Type", "application/json")
	json.NewEncoder(w).Encode(entries)
}

type PSKAuthFailure struct {
	Type   string
	MAC    string
	Reason string
	Status string
}

func reportPSKAuthFailure(w http.ResponseWriter, r *http.Request) {
	Devicesmtx.Lock()
	defer Devicesmtx.Unlock()

	pskf := PSKAuthFailure{}
	err := json.NewDecoder(r.Body).Decode(&pskf)
	if err != nil {
		http.Error(w, err.Error(), 400)
		return
	}

	WSNotifyValue("PSKAuthFailure", pskf)

	if pskf.MAC == "" || (pskf.Type != "sae" && pskf.Type != "wpa") || (pskf.Reason != "noentry" && pskf.Reason != "mismatch") {
		http.Error(w, "malformed data", 400)
		return
	}

	//no longer assign MAC on Auth Failure due to noentry

	w.Header().Set("Content-Type", "application/json")
	json.NewEncoder(w).Encode(pskf)
}

type PSKAuthSuccess struct {
	Iface  string
	Event  string
	MAC    string
	Status string
}

func reportPSKAuthSuccess(w http.ResponseWriter, r *http.Request) {
	Devicesmtx.Lock()
	defer Devicesmtx.Unlock()

	pska := PSKAuthSuccess{}
	err := json.NewDecoder(r.Body).Decode(&pska)
	if err != nil {
		http.Error(w, err.Error(), 400)
		return
	}

	WSNotifyValue("PSKAuthSuccess", pska)

	if pska.Iface == "" || pska.Event != "AP-STA-CONNECTED" || pska.MAC == "" {
		http.Error(w, "malformed data", 400)
		return
	}

	pska.Status = "Okay"

	//check if there is a pending psk to assign. if the mac is not known, then it was the pending psk

	devices := getDevicesJson()
	pendingPsk, exists := devices["pending"]
	if exists {
		var foundPSK = false
		for _, device := range devices {
			if device.MAC == pska.MAC {
				foundPSK = true
				break
			}
		}

		//psk not in known devices. Assign it and delete pending
		if !foundPSK {
			//assign MAC to pendingPSK
			pendingPsk.MAC = pska.MAC
			devices[pska.MAC] = pendingPsk
			pska.Status = "Installed Pending PSK"
			delete(devices, "pending")
			saveDevicesJson(devices)
			doReloadPSKFiles()
		}
	}

	w.Header().Set("Content-Type", "application/json")
	json.NewEncoder(w).Encode(pska)
}

func genSecurePassword() string {
	pw := make([]byte, 16)
	n, err := crand.Read(pw)
	if n != 16 || err != nil {
		log.Fatal(err)
	}
	return base64.RawURLEncoding.EncodeToString(pw)
}

func reloadPSKFiles(w http.ResponseWriter, r *http.Request) {
	Devicesmtx.Lock()
	defer Devicesmtx.Unlock()
	doReloadPSKFiles()
}

func doReloadPSKFiles() {
	//generate PSK files for hostapd
	devices := getDevicesJson()

	wpa2 := ""
	sae := ""

	for keyval, entry := range devices {
		if keyval == "pending" {
			//set wildcard password at front. hostapd uses a FILO for the sae keys
			if entry.PSKEntry.Type == "sae" {
				sae = entry.PSKEntry.Psk + "|mac=ff:ff:ff:ff:ff:ff" + "\n" + sae
			} else if entry.PSKEntry.Type == "wpa2" {
				wpa2 = "00:00:00:00:00:00 " + entry.PSKEntry.Psk + "\n" + wpa2
			}
		} else {
			if entry.PSKEntry.Type == "sae" {
				sae += entry.PSKEntry.Psk + "|mac=" + entry.MAC + "\n"
			} else if entry.PSKEntry.Type == "wpa2" {
				wpa2 += entry.MAC + " " + entry.PSKEntry.Psk + "\n"
			}
		}
	}

	err := ioutil.WriteFile(TEST_PREFIX+"/configs/wifi/sae_passwords", []byte(sae), 0644)
	if err != nil {
		log.Fatal(err)
	}
	err = ioutil.WriteFile(TEST_PREFIX+"/configs/wifi/wpa2pskfile", []byte(wpa2), 0644)
	if err != nil {
		log.Fatal(err)
	}

	//reload the hostapd passwords
	cmd := exec.Command("hostapd_cli", "-p", "/state/wifi/control", "-s", "/state/wifi/", "reload_wpa_psk")
	err = cmd.Run()
	if err != nil {
		log.Fatal(err)
	}

}

//hostapd API

func RunHostapdAllStations() (map[string]map[string]string, error) {
	m := map[string]map[string]string{}
	out, err := RunHostapdCommand("all_sta")
	if err != nil {
		return nil, err
	}

	mac := ""
	for _, line := range strings.Split(out, "\n") {
		if strings.Contains(line, "=") {
			pair := strings.Split(line, "=")
			if mac != "" {
				m[mac][pair[0]] = pair[1]
			}
		} else if strings.Contains(line, ":") {
			mac = line
			m[mac] = map[string]string{}
		}

	}

	return m, nil
}

func RunHostapdStatus() (map[string]string, error) {
	m := map[string]string{}

	out, err := RunHostapdCommand("status")
	if err != nil {
		return nil, err
	}

	for _, line := range strings.Split(out, "\n") {
		if strings.Contains(line, "=") {
			pair := strings.Split(line, "=")
			m[pair[0]] = pair[1]
		}

	}
	return m, nil
}

func RunHostapdCommand(cmd string) (string, error) {

	outb, err := exec.Command("hostapd_cli", "-p", "/state/wifi/control", "-s", "/state/wifi", cmd).Output()
	if err != nil {
		return "", fmt.Errorf("Failed to execute command %s", cmd)
	}
	return string(outb), nil
}

func hostapdStatus(w http.ResponseWriter, r *http.Request) {
	status, err := RunHostapdStatus()
	if err != nil {
		http.Error(w, err.Error(), 400)
		return
	}
	w.Header().Set("Content-Type", "application/json")
	json.NewEncoder(w).Encode(status)
}

func hostapdAllStations(w http.ResponseWriter, r *http.Request) {
	stations, err := RunHostapdAllStations()
	if err != nil {
		http.Error(w, err.Error(), 400)
		return
	}
	w.Header().Set("Content-Type", "application/json")
	json.NewEncoder(w).Encode(stations)
}

func hostapdConfiguration(w http.ResponseWriter, r *http.Request) {
	data, err := ioutil.ReadFile("/configs/wifi/hostapd.conf")
	if err != nil {
		http.Error(w, err.Error(), 400)
		return
	}
	fmt.Fprint(w, string(data))
}

//set up SPA handler. From gorilla mux's documentation
type spaHandler struct {
	staticPath string
	indexPath  string
}

func (h spaHandler) ServeHTTP(w http.ResponseWriter, r *http.Request) {
	path, err := filepath.Abs(r.URL.Path)
	if err != nil {
		http.Error(w, err.Error(), http.StatusBadRequest)
		return
	}
	path = filepath.Join(h.staticPath, path)
	_, err = os.Stat(path)
	if os.IsNotExist(err) {
		http.ServeFile(w, r, filepath.Join(h.staticPath, h.indexPath))
		return
	} else if err != nil {
		http.Error(w, err.Error(), http.StatusInternalServerError)
		return
	}

	http.FileServer(http.Dir(h.staticPath)).ServeHTTP(w, r)
}

func setSecurityHeaders(next http.Handler) http.Handler {
	return http.HandlerFunc(func(w http.ResponseWriter, r *http.Request) {
		w.Header().Set("X-Frame-Options", "DENY")
		next.ServeHTTP(w, r)
	})
}

func logRequest(handler http.Handler) http.Handler {
	return http.HandlerFunc(func(w http.ResponseWriter, r *http.Request) {
		fmt.Printf("%s %s %s\n", r.RemoteAddr, r.Method, r.URL)
		handler.ServeHTTP(w, r)
	})
}

func PluginProxy(config PluginConfig) (*httputil.ReverseProxy, error) {
	return &httputil.ReverseProxy{
		Director: func(req *http.Request) {
			req.URL.Scheme = "http"
			req.URL.Host = config.Name

			//Empty headers from the request
			//SECURITY benefit: API extensions do not receive credentials
			req.Header = http.Header{}
		},
		Transport: &http.Transport{
			Dial: func(network, addr string) (net.Conn, error) {
				return net.Dial("unix", config.UnixPath)
			},
		},
	}, nil
}

func ProxyRequestHandler(proxy *httputil.ReverseProxy) func(http.ResponseWriter, *http.Request) {
	return func(w http.ResponseWriter, r *http.Request) {
		rest := mux.Vars(r)["rest"]
		if rest != "" {
			r.URL.Path = "/" + rest
		}
		proxy.ServeHTTP(w, r)
	}
}

func main() {

	loadConfig()

	auth := new(authnconfig)
	w, err := webauthn.New(&webauthn.Config{
		RPDisplayName: "SPR",
		RPID:          "localhost",
		RPOrigin:      "http://localhost", // The origin URL for WebAuthn requests
	})

	if err != nil {
		log.Fatal("failed to create WebAuthn from config:", err)
	}
	auth.webAuthn = w

	unix_dhcpd_router := mux.NewRouter().StrictSlash(true)
	unix_wifid_router := mux.NewRouter().StrictSlash(true)
	external_router_authenticated := mux.NewRouter().StrictSlash(true)
	external_router_public := mux.NewRouter()

	external_router_public.Use(setSecurityHeaders)
	external_router_authenticated.Use(setSecurityHeaders)

	//public websocket with internal authentication
	external_router_public.HandleFunc("/ws", auth.webSocket).Methods("GET")

	spa := spaHandler{staticPath: "/ui", indexPath: "index.html"}
	external_router_public.PathPrefix("/").Handler(spa)

	//nftable helpers
	external_router_authenticated.HandleFunc("/nfmap/{name}", showNFMap).Methods("GET")

	//traffic monitoring
	external_router_authenticated.HandleFunc("/traffic/{name}", getDeviceTraffic).Methods("GET")
	external_router_authenticated.HandleFunc("/traffic_history", getTrafficHistory).Methods("GET")
	external_router_authenticated.HandleFunc("/iptraffic", getIPTraffic).Methods("GET")

	//ARP
	external_router_authenticated.HandleFunc("/arp", showARP).Methods("GET")

	//Misc
	external_router_authenticated.HandleFunc("/status", getStatus).Methods("GET", "OPTIONS")

	// Device management
	external_router_authenticated.HandleFunc("/zones", getZones).Methods("GET")
	external_router_authenticated.HandleFunc("/zones", updateZones).Methods("PUT", "DELETE")
	external_router_authenticated.HandleFunc("/devices", getDevices).Methods("GET")
	external_router_authenticated.HandleFunc("/device/{identity}", handleUpdateDevice).Methods("PUT", "DELETE")

	external_router_authenticated.HandleFunc("/pendingPSK", pendingPSK).Methods("GET")

	//Force reload
	external_router_authenticated.HandleFunc("/reloadPSKFiles", reloadPSKFiles).Methods("PUT")

	//hostapd information
	external_router_authenticated.HandleFunc("/hostapd/status", hostapdStatus).Methods("GET")
	external_router_authenticated.HandleFunc("/hostapd/all_stations", hostapdAllStations).Methods("GET")
	external_router_authenticated.HandleFunc("/hostapd/config", hostapdConfiguration).Methods("GET")

	//ip information
	external_router_authenticated.HandleFunc("/ip/addr", ipAddr).Methods("GET")

	// PSK management for stations
	unix_wifid_router.HandleFunc("/reportPSKAuthFailure", reportPSKAuthFailure).Methods("PUT")
	unix_wifid_router.HandleFunc("/reportPSKAuthSuccess", reportPSKAuthSuccess).Methods("PUT")

	// DHCP actions
	unix_dhcpd_router.HandleFunc("/dhcpUpdate", dhcpUpdate).Methods("PUT")

	os.Remove(UNIX_WIFID_LISTENER)
	unixWifidListener, err := net.Listen("unix", UNIX_WIFID_LISTENER)
	if err != nil {
		panic(err)
	}

	os.Remove(UNIX_DHCPD_LISTENER)
	unixDhcpdListener, err := net.Listen("unix", UNIX_DHCPD_LISTENER)
	if err != nil {
		panic(err)
	}

	//Set up Plugin Proxies
	for _, entry := range config.Plugins {
		proxy, err := PluginProxy(entry)
		if err != nil {
			panic(err)
		}
		external_router_authenticated.HandleFunc("/plugins/"+entry.URI+"/", ProxyRequestHandler(proxy))
		external_router_authenticated.HandleFunc("/plugins/"+entry.URI+"/"+"{rest:.*}", ProxyRequestHandler(proxy))
	}

	wifidServer := http.Server{Handler: logRequest(unix_wifid_router)}
	dhcpdServer := http.Server{Handler: logRequest(unix_dhcpd_router)}

	headersOk := handlers.AllowedHeaders([]string{"X-Requested-With", "Content-Type", "Authorization"})
	originsOk := handlers.AllowedOrigins([]string{"*"})
	methodsOk := handlers.AllowedMethods([]string{"GET", "HEAD", "POST", "PUT", "DELETE", "OPTIONS"})

	//start the websocket handler
	WSRunNotify()
	// collect traffic accounting statistics
	trafficTimer()

	go http.ListenAndServe("0.0.0.0:80", logRequest(handlers.CORS(originsOk, headersOk, methodsOk)(auth.Authenticate(external_router_authenticated, external_router_public))))

	go wifidServer.Serve(unixWifidListener)

	dhcpdServer.Serve(unixDhcpdListener)
}<|MERGE_RESOLUTION|>--- conflicted
+++ resolved
@@ -24,13 +24,10 @@
 	"github.com/gorilla/mux"
 )
 
-<<<<<<< HEAD
-var TEST_PREFIX = "../../"
+var TEST_PREFIX = ""
 var DeprecatedZonesConfigPath = TEST_PREFIX + "/configs/zones/zones.json"
 var DeprecatedPSKConfigPath = TEST_PREFIX + "/configs/wifi/psks.json"
-=======
-var TEST_PREFIX = ""
->>>>>>> 76105449
+
 
 var DevicesConfigPath = TEST_PREFIX + "/configs/devices/"
 var DevicesConfigFile = DevicesConfigPath + "devices.json"
@@ -219,7 +216,6 @@
 			log.Fatal(err)
 		}
 
-		/*
 			err = os.Rename(DeprecatedZonesConfigPath, DeprecatedZonesConfigPath+".bak-upgrade")
 			if err != nil {
 				log.Fatal(err)
@@ -229,7 +225,6 @@
 			if err != nil {
 				log.Fatal(err)
 			}
-		*/
 
 	}
 
