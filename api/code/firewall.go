package main

import (
	"encoding/json"
	"fmt"
	"io/ioutil"
	"log"
	"net"
	"net/http"
	"os"
	"os/exec"
	"regexp"
	"strconv"
	"strings"
	"sync"
	"syscall"
	"time"
	"syscall"
)

import (
	"github.com/gorilla/mux"
)

var FWmtx sync.Mutex

type BaseRule struct {
	RuleName string
	Disabled bool
}

type ForwardingRule struct {
	BaseRule
	Protocol string
	DstIP    string
	DstPort  string
	SrcIP    string
	SrcPort  string
}

type BlockRule struct {
	BaseRule
	Protocol string
	DstIP    string
	SrcIP    string
}

type ForwardingBlockRule struct {
	BaseRule
	Protocol string
	DstIP    string
	DstPort  string
	SrcIP    string
}

type ServicePort struct {
	Protocol        string
	Port            string
	UpstreamEnabled bool
}

type FirewallConfig struct {
	ForwardingRules      []ForwardingRule
	BlockRules           []BlockRule
	ForwardingBlockRules []ForwardingBlockRule
	ServicePorts         []ServicePort
}

var FirewallConfigFile = TEST_PREFIX + "/configs/base/firewall.json"
var gFirewallConfig = FirewallConfig{[]ForwardingRule{}, []BlockRule{}, []ForwardingBlockRule{}, []ServicePort{}}

func saveFirewallRulesLocked() {
	file, _ := json.MarshalIndent(gFirewallConfig, "", " ")
	err := ioutil.WriteFile(FirewallConfigFile, file, 0600)
	if err != nil {
		log.Fatal(err)
	}
}

func getPortsFromPortVerdictMap(name string) []string {
	cmd := exec.Command("nft", "-j", "list", "map", "inet", "filter", name)
	stdout, err := cmd.Output()

	ports := []string{}
	//jq .nftables[1].map.elem[][0]
	var data map[string]interface{}
	err = json.Unmarshal(stdout, &data)
	if err != nil {
		fmt.Println(err)
		return ports
	}
	data2, ok := data["nftables"].([]interface{})
	if !ok {
		return ports
	}
	data3, ok := data2[1].(map[string]interface{})
	if !ok {
		return ports
	}
	data4, ok := data3["map"].(map[string]interface{})
	if !ok {
		return ports
	}
	data5, ok := data4["elem"].([]interface{})
	if !ok {
		return ports
	}
	for _, entry := range data5 {
		entryList, ok := entry.([]interface{})
		if ok {
			port, ok := entryList[0].(float64)
			if ok {
				ports = append(ports, strconv.Itoa(int(port)))
			}
		}
	}
	return ports
}

func setDefaultServicePortsLocked() {
	//this firewall configuration does not know about
	//the default service ports. Populate them and save

	ports := getPortsFromPortVerdictMap("spr_tcp_port_accept")

	service_ports := []ServicePort{}
	//use UPSTREAM_SERVICES_ENABLE to determine default config
	enable_upstream := os.Getenv("UPSTREAM_SERVICES_ENABLE") != ""

	for _, port := range ports {
		service_ports = append(service_ports, ServicePort{"tcp", port, enable_upstream})
	}

	gFirewallConfig.ServicePorts = service_ports

	saveFirewallRulesLocked()
}

func loadFirewallRules() error {
	FWmtx.Lock()
	defer FWmtx.Unlock()
	data, err := ioutil.ReadFile(FirewallConfigFile)
	if err != nil {
		fmt.Println("[-] Empty firewall configuration, initializing")
	} else {
		err := json.Unmarshal(data, &gFirewallConfig)
		if err != nil {
			fmt.Println("[-] Failed to decode firewall configuration, initializing")
		}
	}
	if len(gFirewallConfig.ServicePorts) == 0 {
		setDefaultServicePortsLocked()
	}
	return nil
}

func deleteBlock(br BlockRule) error {
	cmd := exec.Command("nft", "delete", "element", "inet", "nat", "block", "{",
		br.SrcIP, ".", br.DstIP, ".", br.Protocol, ":", "drop", "}")

	_, err := cmd.Output()

	if err != nil {
		fmt.Println("failed to delete element", err)
		fmt.Println(cmd)
	}

	return err
}

func deleteForwarding(f ForwardingRule) error {
	var cmd *exec.Cmd
	if f.SrcPort == "any" {
		cmd = exec.Command("nft", "delete", "element", "inet", "nat", f.Protocol+"anyfwd",
			"{", f.SrcIP, ":",
			f.DstIP, "}")

	} else {
		cmd = exec.Command("nft", "delete", "element", "inet", "nat", f.Protocol+"fwd",
			"{", f.SrcIP, ".", f.SrcPort, ":",
			f.DstIP, ".", f.DstPort, "}")
	}
	_, err := cmd.Output()

	if err != nil {
		fmt.Println("failed to delete element", err)
		fmt.Println(cmd)
	}

	return err

}

func applyForwarding(forwarding []ForwardingRule) error {

	//need to flush the fwd rules here ?

	for _, f := range forwarding {
		var cmd *exec.Cmd
		if f.SrcPort == "any" {
			cmd = exec.Command("nft", "add", "element", "inet", "nat", f.Protocol+"anyfwd",
				"{", f.SrcIP, ":",
				f.DstIP, "}")

		} else {
			cmd = exec.Command("nft", "add", "element", "inet", "nat", f.Protocol+"fwd",
				"{", f.SrcIP, ".", f.SrcPort, ":",
				f.DstIP, ".", f.DstPort, "}")
		}
		_, err := cmd.Output()

		if err != nil {
			fmt.Println("failed to add element", err)
			fmt.Println(cmd)
		}

	}

	return nil
}

func applyBlocking(blockRules []BlockRule) error {
	for _, br := range blockRules {
		cmd := exec.Command("nft", "add", "element", "inet", "nat", "block", "{",
			br.SrcIP, ".", br.DstIP, ".", br.Protocol, ":", "drop", "}")

		_, err := cmd.Output()

		if err != nil {
			fmt.Println("failed to add element", err)
			fmt.Println(cmd)
		}
	}

	return nil
}

func applyForwardBlocking(blockRules []ForwardingBlockRule) error {

	for _, br := range blockRules {
		addForwardBlock(br)
	}

	return nil
}

func deleteServicePort(port ServicePort) error {

	if port.Protocol != "tcp" {
		fmt.Println("[-] Error: non TCP port described, unsupported")
		return fmt.Errorf("invalid protocol for service port")
	}

	//delete port from spr_tcp_port_accept
	cmd := exec.Command("nft", "delete", "element", "inet", "filter", "spr_tcp_port_accept",
		"{", port.Port, ":", "accept", "}")
	_, err := cmd.Output()

	if err != nil {
		fmt.Println("failed to delete element from spr_tcp_port_accept", err)
		fmt.Println(cmd)
	}

	//add this disabled port  into upstream_tcp_port_drop
	cmd = exec.Command("nft", "add", "element", "inet", "filter", "upstream_tcp_port_drop",
		"{", port.Port, ":", "drop", "}")
	_, err = cmd.Output()

	if err != nil {
		fmt.Println("failed to add element to upstream_tcp_port_drop", err)
		fmt.Println(cmd)
		return err
	}

	return nil
}

func addServicePort(port ServicePort) error {
	if port.Protocol != "tcp" {
		fmt.Println("[-] Error: non TCP port described, unsupported")
		return fmt.Errorf("invalid protocol for service port")
	}

	if port.UpstreamEnabled {
		//remove this port from upstream_tcp_port_drop
		cmd := exec.Command("nft", "delete", "element", "inet", "filter", "upstream_tcp_port_drop",
			"{", port.Port, ":", "drop", "}")
		_, err := cmd.Output()

		if err != nil {
			fmt.Println("failed to delete element from upstream_tcp_port_drop", err)
			fmt.Println(cmd)
			return err
		}
	} else {
		//add this disabled port into upstream_tcp_port_drop
		cmd := exec.Command("nft", "add", "element", "inet", "filter", "upstream_tcp_port_drop",
			"{", port.Port, ":", "drop", "}")
		_, err := cmd.Output()

		if err != nil {
			fmt.Println("failed to add element to upstream_tcp_port_drop", err)
			fmt.Println(cmd)
			return err
		}
	}

	//add port to spr_tcp_port_accept for LAN to reach and WAN if UpstreamEnabled
	cmd := exec.Command("nft", "add", "element", "inet", "filter", "spr_tcp_port_accept",
		"{", port.Port, ":", "accept", "}")
	_, err := cmd.Output()

	if err != nil {
		fmt.Println("failed to add element to spr_tcp_port_accept", err)
		fmt.Println(cmd)
		return err
	}

	return nil
}

func applyServicePorts(servicePorts []ServicePort) error {

	for _, port := range servicePorts {
		addServicePort(port)
	}

	return nil
}

func hasPrivateUpstreamAccess(ip string) bool {
	cmd := exec.Command("nft", "get", "element", "inet", "filter", "upstream_private_rfc1918_allowed",
		"{", ip, ":", "return", "}")
	_, err := cmd.Output()
	return err == nil
}

func allowPrivateUpstreamAccess(ip string) error {
	cmd := exec.Command("nft", "add", "element", "inet", "filter", "upstream_private_rfc1918_allowed",
		"{", ip, ":", "return", "}")
	_, err := cmd.Output()

	if err != nil {
		fmt.Println("failed to add element to upstream_private_rfc1918_allowed", err)
		fmt.Println(cmd)
	}

	return err
}

func removePrivateUpstreamAccess(ip string) error {
	cmd := exec.Command("nft", "delete", "element", "inet", "filter", "upstream_private_rfc1918_allowed",
		"{", ip, ":", "return", "}")
	_, err := cmd.Output()

	if err != nil {
		fmt.Println("failed to remove element from upstream_private_rfc1918_allowed", err)
		fmt.Println(cmd)
	}

	return err
}

func applyPrivateNetworkUpstreamDevice(device DeviceEntry) {
	IP := device.RecentIP
	if IP == "" {
		return
	}

	foundTag := false
	for _, tag := range device.DeviceTags {
		if tag == DEVICE_TAG_PERMIT_PRIVATE_UPSTREAM_ACCESS {
			foundTag = true
			break
		}
	}

	upstream_allowed := hasPrivateUpstreamAccess(IP)

	if foundTag && !upstream_allowed {
		//if has the tag but not in the verdict map, add it
		allowPrivateUpstreamAccess(IP)
	} else if upstream_allowed {
		//if in the verdict map but does not have the tag, remove it
		removePrivateUpstreamAccess(IP)
	}
}

func applyPrivateNetworkUpstreamDevices() {
	Devicesmtx.Lock()
	devices := getDevicesJson()
	Devicesmtx.Unlock()

	for _, device := range devices {
		applyPrivateNetworkUpstreamDevice(device)
	}
}

func applyBuiltinTagFirewallRules() {
	applyPrivateNetworkUpstreamDevices()
}

func applyFirewallRulesLocked() {

	applyForwarding(gFirewallConfig.ForwardingRules)

	applyBlocking(gFirewallConfig.BlockRules)

	applyForwardBlocking(gFirewallConfig.ForwardingBlockRules)

	applyServicePorts(gFirewallConfig.ServicePorts)

	applyBuiltinTagFirewallRules()
}

func applyRadioInterfaces(interfacesConfig []InterfaceConfig) {
	cmd := exec.Command("nft", "flush", "chain", "inet", "filter", "WIPHY_MACSPOOF_CHECK")
	_, err := cmd.Output()
	if err != nil {
		fmt.Println("failed to flush chain", err)
		return
	}

	cmd = exec.Command("nft", "flush", "chain", "inet", "filter", "WIPHY_FORWARD_LAN")
	_, err = cmd.Output()
	if err != nil {
		fmt.Println("failed to flush chain", err)
		return
	}

	for _, entry := range interfacesConfig {
		if entry.Enabled == true && entry.Type == "AP" {
			//#    $(if [ "$VLANSIF" ]; then echo "counter iifname eq "$VLANSIF*" jump DROP_MAC_SPOOF"; fi)
			cmd = exec.Command("nft", "insert", "rule", "inet", "filter", "WIPHY_MACSPOOF_CHECK",
				"counter", "iifname", "eq", entry.Name+".*", "jump", "DROP_MAC_SPOOF")
			_, err = cmd.Output()
			if err != nil {
				fmt.Println("failed to insert rule", cmd, err)
			}

			// $(if [ "$VLANSIF" ]; then echo "counter oifname "$VLANSIF*" ip saddr . iifname vmap @lan_access"; fi)

			cmd = exec.Command("nft", "insert", "rule", "inet", "filter", "WIPHY_FORWARD_LAN",
				"counter", "oifname", entry.Name+".*", "ip", "saddr", ".", "iifname", "vmap", "@lan_access")
			_, err = cmd.Output()
			if err != nil {
				fmt.Println("failed to insert rule", cmd, err)
			}

		}
	}

}

func showNFMap(w http.ResponseWriter, r *http.Request) {
	name := mux.Vars(r)["name"]

	cmd := exec.Command("nft", "-j", "list", "map", "inet", "filter", name)
	stdout, err := cmd.Output()

	if err != nil {
		fmt.Println("show NFMap failed to list", name, "->", err)
		http.Error(w, "Not found", 404)
		return
	}

	w.Header().Set("Content-Type", "application/json")
	fmt.Fprintf(w, string(stdout))
}

func showNFTable(w http.ResponseWriter, r *http.Request) {
	family := mux.Vars(r)["family"]
	name := mux.Vars(r)["name"]

	cmd := exec.Command("nft", "list", "table", family, name)
	stdout, err := cmd.Output()

	if err != nil {
		fmt.Println("show NFMap failed to list ", family, " ", name, "->", err)
		http.Error(w, "Not found", 404)
		return
	}

	w.Header().Set("Content-Type", "plain/text")
	fmt.Fprintf(w, string(stdout))
}

func listNFTables(w http.ResponseWriter, r *http.Request) {
	cmd := exec.Command("nft", "-j", "list", "tables")
	stdout, err := cmd.Output()

	if err != nil {
		fmt.Println("nft failed to list tables", err)
		http.Error(w, "nft failed to list tables", 400)
		return
	}

	w.Header().Set("Content-Type", "application/json")
	fmt.Fprintf(w, string(stdout))
}

func getFirewallConfig(w http.ResponseWriter, r *http.Request) {
	FWmtx.Lock()
	defer FWmtx.Unlock()
	w.Header().Set("Content-Type", "application/json")
	json.NewEncoder(w).Encode(gFirewallConfig)
}

func CIDRorIP(IP string) error {
	_, _, err := net.ParseCIDR(IP)
	if err != nil {
		ip := net.ParseIP(IP)
		if ip == nil {
			return fmt.Errorf("invalid ip " + IP)
		} else {
			return nil
		}
	}
	return err
}

func modifyForwardRules(w http.ResponseWriter, r *http.Request) {
	FWmtx.Lock()
	defer FWmtx.Unlock()

	fwd := ForwardingRule{}
	err := json.NewDecoder(r.Body).Decode(&fwd)
	if err != nil {
		http.Error(w, err.Error(), 400)
		return
	}

	if fwd.Protocol != "tcp" && fwd.Protocol != "udp" {
		http.Error(w, "Invalid protocol", 400)
		return
	}

	re := regexp.MustCompile("^([0-9].*-[0-9].*|[0-9]*)$")

	if fwd.SrcPort != "any" && !re.MatchString(fwd.SrcPort) {
		http.Error(w, "Invalid SrcPort", 400)
		return
	}

	if fwd.DstPort != "any" {
		_, err = strconv.Atoi(fwd.DstPort)
		if err != nil {
			http.Error(w, "Invalid DstPort", 400)
			return
		}
	}

	if CIDRorIP(fwd.SrcIP) != nil {
		http.Error(w, "Invalid SrcIP", 400)
		return
	}

	ip := net.ParseIP(fwd.DstIP)
	if ip == nil {
		http.Error(w, "Invalid DstIP", 400)
		return
	}

	if r.Method == http.MethodDelete {
		for i := range gFirewallConfig.ForwardingRules {
			a := gFirewallConfig.ForwardingRules[i]
			if fwd == a {
				gFirewallConfig.ForwardingRules = append(gFirewallConfig.ForwardingRules[:i], gFirewallConfig.ForwardingRules[i+1:]...)
				saveFirewallRulesLocked()
				deleteForwarding(a)
				return
			}
		}
		http.Error(w, "Not found", 404)
		return
	}

	gFirewallConfig.ForwardingRules = append(gFirewallConfig.ForwardingRules, fwd)
	saveFirewallRulesLocked()
	applyFirewallRulesLocked()
}

func blockIP(w http.ResponseWriter, r *http.Request) {
	FWmtx.Lock()
	defer FWmtx.Unlock()

	br := BlockRule{}
	err := json.NewDecoder(r.Body).Decode(&br)
	if err != nil {
		http.Error(w, err.Error(), 400)
		return
	}

	if br.Protocol != "tcp" && br.Protocol != "udp" {
		http.Error(w, "Invalid protocol", 400)
		return
	}

	if CIDRorIP(br.SrcIP) != nil {
		http.Error(w, "Invalid SrcIP", 400)
		return
	}

	if CIDRorIP(br.DstIP) != nil {
		http.Error(w, "Invalid DstIP", 400)
		return
	}

	if r.Method == http.MethodDelete {
		for i := range gFirewallConfig.BlockRules {
			a := gFirewallConfig.BlockRules[i]
			if br == a {
				gFirewallConfig.BlockRules = append(gFirewallConfig.BlockRules[:i], gFirewallConfig.BlockRules[i+1:]...)
				saveFirewallRulesLocked()
				deleteBlock(a)
				return
			}
		}
		http.Error(w, "Not found", 404)
		return
	}

	gFirewallConfig.BlockRules = append(gFirewallConfig.BlockRules, br)
	saveFirewallRulesLocked()
	applyFirewallRulesLocked()
}

func blockForwardingIP(w http.ResponseWriter, r *http.Request) {
	FWmtx.Lock()
	defer FWmtx.Unlock()

	br := ForwardingBlockRule{}
	err := json.NewDecoder(r.Body).Decode(&br)
	if err != nil {
		http.Error(w, err.Error(), 400)
		return
	}

	if br.Protocol != "tcp" && br.Protocol != "udp" {
		http.Error(w, "Invalid protocol", 400)
		return
	}

	if CIDRorIP(br.SrcIP) != nil {
		http.Error(w, "Invalid SrcIP", 400)
		return
	}

	if CIDRorIP(br.DstIP) != nil {
		http.Error(w, "Invalid DstIP", 400)
		return
	}

	re := regexp.MustCompile("^([0-9].*-[0-9].*|[0-9]*)$")

	if !re.MatchString(br.DstPort) {
		http.Error(w, "Invalid DstPort", 400)
		return
	}

	if br.DstPort == "" {
		//all ports
		br.DstPort = "0-65535"
	}

	if r.Method == http.MethodDelete {
		for i := range gFirewallConfig.ForwardingBlockRules {
			a := gFirewallConfig.ForwardingBlockRules[i]
			if br == a {
				gFirewallConfig.ForwardingBlockRules = append(gFirewallConfig.ForwardingBlockRules[:i], gFirewallConfig.ForwardingBlockRules[i+1:]...)
				saveFirewallRulesLocked()
				deleteForwardBlock(a)
				return
			}
		}
		http.Error(w, "Not found", 404)
		return
	}

	gFirewallConfig.ForwardingBlockRules = append(gFirewallConfig.ForwardingBlockRules, br)
	saveFirewallRulesLocked()
	applyFirewallRulesLocked()
}

func modifyServicePort(w http.ResponseWriter, r *http.Request) {
	FWmtx.Lock()
	defer FWmtx.Unlock()

	port := ServicePort{}
	err := json.NewDecoder(r.Body).Decode(&port)
	if err != nil {
		http.Error(w, err.Error(), 400)
		return
	}

	//only TCP supported for now
	if port.Protocol != "tcp" {
		http.Error(w, "Invalid protocol, only tcp supported currently", 400)
		return
	}

	re := regexp.MustCompile("^([0-9].*)$")

	if port.Port == "" || !re.MatchString(port.Port) {
		http.Error(w, "Invalid Port", 400)
		return
	}

	if r.Method == http.MethodDelete {
		for i := range gFirewallConfig.ServicePorts {
			a := gFirewallConfig.ServicePorts[i]
			if port.Protocol == a.Protocol && port.Port == a.Port {
				gFirewallConfig.ServicePorts = append(gFirewallConfig.ServicePorts[:i], gFirewallConfig.ServicePorts[i+1:]...)
				saveFirewallRulesLocked()
				applyFirewallRulesLocked()
				return
			}
		}
		http.Error(w, "Not found", 404)
		return
	}

	//update the existing rule  entry
	for i := range gFirewallConfig.ServicePorts {
		a := gFirewallConfig.ServicePorts[i]
		if port.Protocol == a.Protocol && port.Port == a.Port {
			gFirewallConfig.ServicePorts[i].UpstreamEnabled = port.UpstreamEnabled
			saveFirewallRulesLocked()
			applyFirewallRulesLocked()
			return
		}
	}

	gFirewallConfig.ServicePorts = append(gFirewallConfig.ServicePorts, port)
	saveFirewallRulesLocked()
	applyFirewallRulesLocked()
}

func addVerdict(IP string, Iface string, Table string) {
	err := exec.Command("nft", "add", "element", "inet", "filter", Table, "{", IP, ".", Iface, ":", "accept", "}").Run()
	if err != nil {
		fmt.Println("addVerdict Failed", Iface, Table, err)
		return
	}
}

func addDNSVerdict(IP string, Iface string) {
	addVerdict(IP, Iface, "dns_access")
}

func addLANVerdict(IP string, Iface string) {
	addVerdict(IP, Iface, "lan_access")
}

func addInternetVerdict(IP string, Iface string) {
	addVerdict(IP, Iface, "internet_access")
}

func addCustomVerdict(ZoneName string, IP string, Iface string) {
	//create verdict maps if they do not exist
	err := exec.Command("nft", "list", "map", "inet", "filter", ZoneName+"_dst_access").Run()
	if err != nil {
		//two verdict maps are used for establishing custom groups.
		// the {name}_dst_access map allows Inet packets to a certain IP/interface pair
		//the {name}_src_access part allows Inet packets from a IP/IFace set

		err = exec.Command("nft", "add", "map", "inet", "filter", ZoneName+"_src_access", "{", "type", "ipv4_addr", ".", "ifname", ":", "verdict", ";", "}").Run()
		if err != nil {
			fmt.Println("addCustomVerdict Failed", err)
			return
		}
		err = exec.Command("nft", "add", "map", "inet", "filter", ZoneName+"_dst_access", "{", "type", "ipv4_addr", ".", "ifname", ":", "verdict", ";", "}").Run()
		if err != nil {
			fmt.Println("addCustomVerdict Failed", err)
			return
		}
		err = exec.Command("nft", "insert", "rule", "inet", "filter", "CUSTOM_GROUPS", "ip", "daddr", ".", "oifname", "vmap", "@"+ZoneName+"_dst_access", "ip", "saddr", ".", "iifname", "vmap", "@"+ZoneName+"_src_access").Run()
		if err != nil {
			fmt.Println("addCustomVerdict Failed", err)
			return
		}
	}

	err = exec.Command("nft", "add", "element", "inet", "filter", ZoneName+"_dst_access", "{", IP, ".", Iface, ":", "continue", "}").Run()
	if err != nil {
		fmt.Println("addCustomVerdict Failed", err)
		return
	}

	err = exec.Command("nft", "add", "element", "inet", "filter", ZoneName+"_src_access", "{", IP, ".", Iface, ":", "accept", "}").Run()
	if err != nil {
		fmt.Println("addCustomVerdict Failed", err)
		return
	}
}

func flushVmaps(IP string, MAC string, Ifname string, vmap_names []string, matchInterface bool) {

	for _, name := range vmap_names {
		entries := getNFTVerdictMap(name)
		verdict := getMapVerdict(name)
		for _, entry := range entries {

			//do not flush wireguard entries from vmaps unless the incoming device is on the same interface
			if strings.HasPrefix(Ifname, "wg") {
				if Ifname != entry.ifname {
					continue
				}
			} else if strings.HasPrefix(entry.ifname, "wg") {
				continue
			}

			if (entry.ipv4 == IP) || (matchInterface && (entry.ifname == Ifname)) || (equalMAC(entry.mac, MAC) && (MAC != "")) {
				if entry.mac != "" {
					err := exec.Command("nft", "delete", "element", "inet", "filter", name, "{", entry.ipv4, ".", entry.ifname, ".", entry.mac, ":", verdict, "}").Run()
					if err != nil {
						fmt.Println("nft delete failed", err)
					}
				} else {
					err := exec.Command("nft", "delete", "element", "inet", "filter", name, "{", entry.ipv4, ".", entry.ifname, ":", verdict, "}").Run()
					if err != nil {
						fmt.Println("nft delete failed", err)
						return
					}
				}
			}
		}
	}
}

func addVerdictMac(IP string, MAC string, Iface string, Table string, Verdict string) {
	err := exec.Command("nft", "add", "element", "inet", "filter", Table, "{", IP, ".", Iface, ".", MAC, ":", Verdict, "}").Run()
	if err != nil {
		fmt.Println("addVerdictMac Failed", MAC, Iface, Table, err)
		return
	}
}

var blockVerdict = "goto PFWDROPLOG"
var blockVmapName = "fwd_block"

func isForwardBlockInstalled(br ForwardingBlockRule) bool {
	cmd := exec.Command("nft", "get", "element", "inet", "filter", blockVmapName, "{",
		br.SrcIP, ".", br.DstIP, ".", br.Protocol, ".", br.DstPort, ":", blockVerdict, "}")

	err := cmd.Run()
	return err == nil
}

func addForwardBlock(br ForwardingBlockRule) error {
	cmd := exec.Command("nft", "add", "element", "inet", "filter", blockVmapName, "{",
		br.SrcIP, ".", br.DstIP, ".", br.Protocol, ".", br.DstPort, ":", blockVerdict, "}")

	_, err := cmd.Output()

	if err != nil {
		fmt.Println("failed to add element", err)
		fmt.Println(cmd)
	}
	return err
}

func deleteForwardBlock(br ForwardingBlockRule) error {
	cmd := exec.Command("nft", "delete", "element", "inet", "filter", blockVmapName, "{",
		br.SrcIP, ".", br.DstIP, ".", br.Protocol, ".", br.DstPort, ":", blockVerdict, "}")

	_, err := cmd.Output()

	if err != nil {
		fmt.Println("failed to delete element", err)
		fmt.Println(cmd)
	}

	return err
}

var BASE_READY = TEST_PREFIX + "/state/base/ready"
<<<<<<< HEAD

=======
>>>>>>> 3113fabe
func SyncBaseContainer() {

	// Wait for the base container to grab the flock

<<<<<<< HEAD
=======

>>>>>>> 3113fabe
	file, err := os.OpenFile(BASE_READY, os.O_RDWR|os.O_CREATE, 0644)
	if err != nil {
		fmt.Println("[-] Failed to open base ready file", err)
		return
	}
	defer file.Close()

	err = nil
	for err == nil {
		// grab the lock exclusively. If this succeeds, that means base
		// did not finish initializing yet. Unlock and retry after a second.
		err = syscall.Flock(int(file.Fd()), syscall.LOCK_EX|syscall.LOCK_NB)
		if err == nil {
			//release the lock -- and wait for bash
			syscall.Flock(int(file.Fd()), syscall.LOCK_UN)
			fmt.Println("[.] Waiting for base container to initialize")
			time.Sleep(1 * time.Second)
		}
	}
}

func initUserFirewallRules() {
	SyncBaseContainer()

	loadFirewallRules()

	x := func() {
		FWmtx.Lock()
		defer FWmtx.Unlock()

		applyFirewallRulesLocked()

		Interfacesmtx.Lock()
		config := loadInterfacesConfigLocked()
		Interfacesmtx.Unlock()
		applyRadioInterfaces(config)
	}

	// Workaround for docker-compose, which may start api very shortly
	// after base is started, but before the rules are loaded.
	// In the future we may want to formalize this

	//run immediately
	x()

}<|MERGE_RESOLUTION|>--- conflicted
+++ resolved
@@ -875,18 +875,10 @@
 }
 
 var BASE_READY = TEST_PREFIX + "/state/base/ready"
-<<<<<<< HEAD
-
-=======
->>>>>>> 3113fabe
+
 func SyncBaseContainer() {
-
 	// Wait for the base container to grab the flock
 
-<<<<<<< HEAD
-=======
-
->>>>>>> 3113fabe
 	file, err := os.OpenFile(BASE_READY, os.O_RDWR|os.O_CREATE, 0644)
 	if err != nil {
 		fmt.Println("[-] Failed to open base ready file", err)
