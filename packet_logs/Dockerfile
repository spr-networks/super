FROM ubuntu:22.04 as builder
ENV DEBIAN_FRONTEND=noninteractive
RUN apt-get update
RUN apt-get install -y nftables iproute2 netcat inetutils-ping net-tools nano ca-certificates git curl
RUN mkdir /code
WORKDIR /code
ARG TARGETARCH
RUN curl -O https://dl.google.com/go/go1.17.linux-${TARGETARCH}.tar.gz
RUN rm -rf /usr/local/go && tar -C /usr/local -xzf go1.17.linux-${TARGETARCH}.tar.gz
ENV PATH="/usr/local/go/bin:$PATH"
COPY code/ /code/
WORKDIR /code
RUN go build -ldflags "-s -w" -o /packet_logs
<<<<<<< HEAD
=======
<<<<<<< HEAD
>>>>>>> b1c2a0c2
COPY stream-json-logs/ /code/stream-json-logs
WORKDIR /code/stream-json-logs
RUN go build -ldflags "-s -w" -o /stream-json-logs

<<<<<<< HEAD
=======
=======
>>>>>>> main
>>>>>>> b1c2a0c2

FROM ubuntu:22.04
ENV DEBIAN_FRONTEND=noninteractive
#RUN apt-get update
#RUN apt-get install -y ulogd2 ulogd2-json #ulogd2-pcap

COPY scripts /scripts/
#COPY ulogd.conf /etc

COPY --from=builder /packet_logs /
<<<<<<< HEAD
COPY --from=builder /stream-json-logs /
=======
<<<<<<< HEAD
COPY --from=builder /stream-json-logs /
=======
>>>>>>> main
>>>>>>> b1c2a0c2
ENTRYPOINT ["/scripts/startup.sh"]<|MERGE_RESOLUTION|>--- conflicted
+++ resolved
@@ -11,19 +11,9 @@
 COPY code/ /code/
 WORKDIR /code
 RUN go build -ldflags "-s -w" -o /packet_logs
-<<<<<<< HEAD
-=======
-<<<<<<< HEAD
->>>>>>> b1c2a0c2
 COPY stream-json-logs/ /code/stream-json-logs
 WORKDIR /code/stream-json-logs
 RUN go build -ldflags "-s -w" -o /stream-json-logs
-
-<<<<<<< HEAD
-=======
-=======
->>>>>>> main
->>>>>>> b1c2a0c2
 
 FROM ubuntu:22.04
 ENV DEBIAN_FRONTEND=noninteractive
@@ -34,12 +24,5 @@
 #COPY ulogd.conf /etc
 
 COPY --from=builder /packet_logs /
-<<<<<<< HEAD
 COPY --from=builder /stream-json-logs /
-=======
-<<<<<<< HEAD
-COPY --from=builder /stream-json-logs /
-=======
->>>>>>> main
->>>>>>> b1c2a0c2
 ENTRYPOINT ["/scripts/startup.sh"]