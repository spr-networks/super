version: '3.4'
services:
  base:
    container_name: superbase
    build: base
    network_mode: host
    privileged: true
    logging: 
      driver: journald
  dhcp:
    container_name: superdhcp
    build: dhcp
    network_mode: host
    privileged: true
    depends_on:
      - "base"
    logging: 
      driver: journald
    volumes:
      - type: bind
        source: ./state/local_mappings
        target: /local_mappings
      - type: bind
        source: ./state/sta_mac_iface_map/
        target: /sta_mac_iface_map/
      - type: bind
        source: ./state/leases.txt
        target: /leases.txt
      - type: bind
        source: /sys/fs/bpf
        target: /sys/fs/bpf
  dhcp_client:
    container_name: superdhcp_client
    build: dhcp
    network_mode: host
    privileged: true
    depends_on:
      - "base"
    logging: 
      driver: journald
    entrypoint: /scripts/client.sh
  dns:
    container_name: superdns
    build: dns
    network_mode: host
    privileged: true
    logging: 
      driver: journald
    depends_on:
      - "base"
    volumes:
      - type: bind
        source: ./state/local_mappings
        target: /local_mappings
  wifid:
    container_name: superwifid
    build: wifid
    network_mode: host
    privileged: true
    logging: 
      driver: journald
    depends_on:
      - "dhcp"
      - "dns"
      - "multicast_udp_proxy"
    volumes:
      - type: bind
        source: ./state/sta_mac_iface_map/
        target: /sta_mac_iface_map/
  multicast_udp_proxy:
    container_name: multicast_udp_proxy
    build: multicast_udp_proxy
    network_mode: host
    privileged: true
    depends_on:
      - "base"
    logging: 
      driver: journald
<<<<<<< HEAD
  ppp:
    container_name: superppp
    build: ppp
    network_mode: host
    privileged: true
    logging:
      driver: journald
=======
  watchdog:
    container_name: superwatchdog
    build: watchdog
    network_mode: host
    depends_on:
      - "base"
      - "wifid"
    logging:
      driver: journald
    devices:
      - "/dev/watchdog:/dev/watchdog"
>>>>>>> 6dd0b576
networks: 
  default:
    driver: none<|MERGE_RESOLUTION|>--- conflicted
+++ resolved
@@ -76,15 +76,15 @@
       - "base"
     logging: 
       driver: journald
-<<<<<<< HEAD
   ppp:
     container_name: superppp
     build: ppp
     network_mode: host
     privileged: true
+    depends_on:
+      - "base"
     logging:
       driver: journald
-=======
   watchdog:
     container_name: superwatchdog
     build: watchdog
@@ -96,7 +96,6 @@
       driver: journald
     devices:
       - "/dev/watchdog:/dev/watchdog"
->>>>>>> 6dd0b576
 networks: 
   default:
     driver: none