--- conflicted
+++ resolved
@@ -31,22 +31,13 @@
   const [list, _setList] = useState([])
   const [plusList, setPlusList] = useState([])
 
-<<<<<<< HEAD
-  const [token, setToken] = useState("")
-  const [activeToken, setActiveToken] = useState("")
-=======
   const [token, setToken] = useState('')
   const [activeToken, setActiveToken] = useState('')
->>>>>>> a55be4c0
   const [updated, setUpdated] = useState(false)
 
   const contextType = useContext(AppContext)
 
-<<<<<<< HEAD
-  const setList = (plugins )=> {
-=======
   const setList = (plugins) => {
->>>>>>> a55be4c0
     _setList(plugins.filter((x) => x.Plus == false))
     setPlusList(plugins.filter((x) => x.Plus == true))
   }
@@ -115,14 +106,6 @@
   const handleTokenSubmit = () => {
     if (updated) {
       setUpdated(false)
-<<<<<<< HEAD
-      pluginAPI.setPlusToken(token).then((res) => {
-        alertState.success("PLUS enabled")
-        refreshList()
-      }).catch((err) => {
-        alertState.error("Failed to install PLUS token: " + err.message)
-      })
-=======
       pluginAPI
         .setPlusToken(token)
         .then((res) => {
@@ -132,7 +115,6 @@
         .catch((err) => {
           alertState.error('Failed to install PLUS token: ' + err.message)
         })
->>>>>>> a55be4c0
     }
   }
 
@@ -200,22 +182,6 @@
           keyExtractor={(item) => item.Name}
         />
       </Box>
-<<<<<<< HEAD
-      { activeToken == "" ?
-      <Box>
-        <HStack justifyContent="space-between" alignItems="center">
-          <VStack>
-            <Text bold>Enable PLUS</Text>
-            <Link _text="text" isExternal href="https://www.supernetworks.org/">Learn about PLUS Mode</Link>
-            <Input
-              size="lg"
-              type="text"
-              variant="underlined"
-              placeholder="Token"
-              onChangeText={(value) => handleToken(value)}
-              onSubmitEditing={handleTokenSubmit}
-              onMouseLeave={handleTokenSubmit}
-=======
       {activeToken !== '' ? (
         <>
           <Heading fontSize="md">PLUS</Heading>
@@ -275,7 +241,6 @@
                 </Box>
               )}
               keyExtractor={(item) => item.Name}
->>>>>>> a55be4c0
             />
           </Box>
         </>
@@ -312,87 +277,6 @@
           onMouseLeave={handleTokenSubmit}
         />
       </Box>
-<<<<<<< HEAD
-        :
-        <Box>
-        <Box
-          bg={useColorModeValue('warmGray.50', 'blueGray.800')}
-          rounded="md"
-          width="100%"
-          p={4}
-          my={4}
-        >
-          <Heading fontSize="md">PLUS</Heading>
-          <FlatList
-            data={plusList}
-            renderItem={({ item }) => (
-              <Box
-                borderBottomWidth="1"
-                _dark={{
-                  borderColor: 'muted.600'
-                }}
-                borderColor="muted.200"
-                py="2"
-              >
-                <HStack space={3} justifyContent="space-between">
-                  <VStack minW="20%">
-                    <Text bold>{item.Name}</Text>
-                    <Text>{item.URI}</Text>
-                  </VStack>
-
-                  <Text alignSelf="center" isTruncated>
-                    {item.UnixPath}
-                  </Text>
-                  <Spacer />
-                  <IconButton
-                    alignSelf="center"
-                    size="lg"
-                    variant=""
-                    colorScheme="secondary"
-                    icon={<Icon icon={faPlus} />}
-                    onPress={() => installPlugin(item)}
-                  />
-                  <Spacer />
-                  <Box w="100" alignItems="center" alignSelf="center">
-                    <Switch
-                      defaultIsChecked={item.Enabled}
-                      onValueChange={() => handleChange(item, !item.Enabled)}
-                    />
-                  </Box>
-
-                  <IconButton
-                    alignSelf="center"
-                    size="sm"
-                    variant="ghost"
-                    colorScheme="secondary"
-                    icon={<Icon icon={faXmark} />}
-                    onPress={() => deleteListItem(item)}
-                  />
-                </HStack>
-              </Box>
-            )}
-            keyExtractor={(item) => item.Name}
-          />
-          </Box>
-          <HStack justifyContent="space-between" alignItems="center">
-            <VStack>
-              <Text bold>Reset PLUS Token</Text>
-              <Link _text="text" isExternal href="https://www.supernetworks.org/">Learn about PLUS Mode</Link>
-              <Input
-                size="lg"
-                type="text"
-                variant="underlined"
-                placeholder={activeToken}
-                onChangeText={(value) => handleToken(value)}
-                onSubmitEditing={handleTokenSubmit}
-                onMouseLeave={handleTokenSubmit}
-              />
-            </VStack>
-          </HStack>
-        </Box>
-      }
-=======
->>>>>>> a55be4c0
     </>
   )
 }
