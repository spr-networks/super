import React, { useContext, useEffect, useRef, useState } from 'react'
import { Icon, FontAwesomeIcon } from 'FontAwesomeUtils'
import {
  faCircleInfo,
  faInfoCircle,
  faPlus,
  faXmark
} from '@fortawesome/free-solid-svg-icons'

import {
  Box,
  FlatList,
  Heading,
  IconButton,
  Input,
  Link,
  HStack,
  VStack,
  Spacer,
  Switch,
  Text,
  useColorModeValue
} from 'native-base'

import { pluginAPI } from 'api'
import { AppContext, alertState } from 'AppContext'
import ModalForm from 'components/ModalForm'
import AddPlugin from 'components/Plugins/AddPlugin'

const PluginList = (props) => {
  const [list, _setList] = useState([])
  const [plusList, setPlusList] = useState([])

  const [token, setToken] = useState('')
  const [activeToken, setActiveToken] = useState('')
  const [updated, setUpdated] = useState(false)

  const contextType = useContext(AppContext)

  const setList = (plugins) => {
    _setList(plugins.filter((x) => x.Plus == false))
    setPlusList(plugins.filter((x) => x.Plus == true))
  }

  const refreshList = (next) => {
    pluginAPI
      .list()
      .then((plugins) => {
        setList(plugins)
      })
      .catch((err) => {
        alertState.error('failed to fetch plugins')
      })

    pluginAPI
      .getPlusToken()
      .then((token) => {
        setActiveToken(token)
      })
      .catch((err) => {
        alertState.error('failed to check plus settings')
      })
  }

  useEffect(() => {
    refreshList()
  }, [])

  const handleChange = (plugin, value) => {
    plugin.Enabled = value
    pluginAPI.update(plugin).then(setList)
  }

  const deleteListItem = (row) => {
    pluginAPI
      .remove(row)
      .then((res) => {
        refreshList()
      })
      .catch((err) => {})
  }

  const installPlugin = (entry) => {
    /*
    pluginAPI
      .remove(row)
      .then((res) => {
        refreshList()
      })
      .catch((err) => {})
      */
  }

  const refModal = useRef(null)

  const notifyChange = (type) => {
    refModal.current()
    refreshList()
  }

  const handleToken = (value) => {
    setToken(value)
    setUpdated(true)
  }

  const handleTokenSubmit = () => {
    if (updated) {
      setUpdated(false)
      pluginAPI
        .setPlusToken(token)
        .then((res) => {
          alertState.success('PLUS enabled')
          refreshList()
        })
        .catch((err) => {
          alertState.error('Failed to install PLUS token: ' + err.message)
        })
    }
  }

  return (
    <>
      <HStack justifyContent="space-between" alignItems="center">
        <Heading fontSize="md">Plugins</Heading>

        <Box alignSelf="center">
          <ModalForm
            title="Add a new Plugin"
            triggerText="Add Plugin"
            modalRef={refModal}
          >
            <AddPlugin notifyChange={notifyChange} />
          </ModalForm>
        </Box>
      </HStack>
      <Box
        bg={useColorModeValue('warmGray.50', 'blueGray.800')}
        rounded="md"
        width="100%"
        p={4}
        my={4}
      >
        <FlatList
          data={list}
          renderItem={({ item }) => (
            <Box
              borderBottomWidth="1"
              _dark={{
                borderColor: 'muted.600'
              }}
              borderColor="muted.200"
              py="2"
            >
              <HStack space={3} justifyContent="space-between">
                <VStack minW="20%">
                  <Text bold>{item.Name}</Text>
                  <Text>{item.URI}</Text>
                </VStack>

                <Text alignSelf="center" isTruncated>
                  {item.UnixPath}
                </Text>
                <Spacer />
                <Box w="100" alignItems="center" alignSelf="center">
                  <Switch
                    defaultIsChecked={item.Enabled}
                    onValueChange={() => handleChange(item, !item.Enabled)}
                  />
                </Box>

                <IconButton
                  alignSelf="center"
                  size="sm"
                  variant="ghost"
                  colorScheme="secondary"
                  icon={<Icon icon={faXmark} />}
                  onPress={() => deleteListItem(item)}
                />
              </HStack>
            </Box>
          )}
          keyExtractor={(item) => item.Name}
        />
      </Box>
      {activeToken !== '' ? (
        <>
          <Heading fontSize="md">PLUS</Heading>
          <Box
            bg={useColorModeValue('warmGray.50', 'blueGray.800')}
            rounded="md"
            width="100%"
            p={4}
            my={4}
          >
            <FlatList
              data={plusList}
              renderItem={({ item }) => (
                <Box
                  borderBottomWidth={1}
                  _dark={{
                    borderColor: 'muted.600'
                  }}
                  borderColor="muted.200"
                  py={2}
                >
                  <HStack space={3} justifyContent="space-between">
                    <VStack minW="20%">
                      <Text bold>{item.Name}</Text>
                      <Text>{item.URI}</Text>
                    </VStack>

<<<<<<< HEAD
                  <Text alignSelf="center" isTruncated>
                    {item.UnixPath}
                  </Text>
                  <Spacer />
                  <Text alignSelf="center" isTruncated>
                    Compose Path: {item.ComposeFilePath}
                  </Text>
                  <Spacer />
                  <Box w="100" alignItems="center" alignSelf="center">
                    <Switch
                      defaultIsChecked={item.Enabled}
                      onValueChange={() => handleChange(item, !item.Enabled)}
=======
                    <Text alignSelf="center" isTruncated>
                      {item.UnixPath}
                    </Text>
                    <Spacer />
                    <IconButton
                      alignSelf="center"
                      size="lg"
                      variant=""
                      colorScheme="secondary"
                      icon={<Icon icon={faPlus} />}
                      onPress={() => installPlugin(item)}
>>>>>>> 8db29e41
                    />
                    <Spacer />
                    <Box w="100" alignItems="center" alignSelf="center">
                      <Switch
                        defaultIsChecked={item.Enabled}
                        onValueChange={() => handleChange(item, !item.Enabled)}
                      />
                    </Box>

                    <IconButton
                      alignSelf="center"
                      size="sm"
                      variant="ghost"
                      colorScheme="secondary"
                      icon={<Icon icon={faXmark} />}
                      onPress={() => deleteListItem(item)}
                    />
                  </HStack>
                </Box>
              )}
              keyExtractor={(item) => item.Name}
            />
          </Box>
        </>
      ) : (
        <></>
      )}

      <HStack justifyContent="space-between" alignItems="center">
        <Heading fontSize="md">
          {activeToken == '' ? 'Enable PLUS' : 'Reset PLUS Token'}
        </Heading>
        <HStack space={2} alignItems="center">
          <Icon icon={faCircleInfo} color="muted.500" />
          <Link _text="text" isExternal href="https://www.supernetworks.org/">
            Learn about PLUS Mode
          </Link>
        </HStack>
      </HStack>

      <Box
        bg={useColorModeValue('warmGray.50', 'blueGray.800')}
        rounded="md"
        width="100%"
        p={4}
        my={4}
      >
        <Input
          size="lg"
          type="text"
          variant="underlined"
          placeholder={activeToken || 'Token'}
          onChangeText={(value) => handleToken(value)}
          onSubmitEditing={handleTokenSubmit}
          onMouseLeave={handleTokenSubmit}
        />
      </Box>
    </>
  )
}

export default PluginList<|MERGE_RESOLUTION|>--- conflicted
+++ resolved
@@ -1,11 +1,6 @@
 import React, { useContext, useEffect, useRef, useState } from 'react'
 import { Icon, FontAwesomeIcon } from 'FontAwesomeUtils'
-import {
-  faCircleInfo,
-  faInfoCircle,
-  faPlus,
-  faXmark
-} from '@fortawesome/free-solid-svg-icons'
+import { faPlus, faXmark } from '@fortawesome/free-solid-svg-icons'
 
 import {
   Box,
@@ -31,13 +26,13 @@
   const [list, _setList] = useState([])
   const [plusList, setPlusList] = useState([])
 
-  const [token, setToken] = useState('')
-  const [activeToken, setActiveToken] = useState('')
+  const [token, setToken] = useState("")
+  const [activeToken, setActiveToken] = useState("")
   const [updated, setUpdated] = useState(false)
 
   const contextType = useContext(AppContext)
 
-  const setList = (plugins) => {
+  const setList = (plugins )=> {
     _setList(plugins.filter((x) => x.Plus == false))
     setPlusList(plugins.filter((x) => x.Plus == true))
   }
@@ -80,17 +75,6 @@
       .catch((err) => {})
   }
 
-  const installPlugin = (entry) => {
-    /*
-    pluginAPI
-      .remove(row)
-      .then((res) => {
-        refreshList()
-      })
-      .catch((err) => {})
-      */
-  }
-
   const refModal = useRef(null)
 
   const notifyChange = (type) => {
@@ -106,15 +90,12 @@
   const handleTokenSubmit = () => {
     if (updated) {
       setUpdated(false)
-      pluginAPI
-        .setPlusToken(token)
-        .then((res) => {
-          alertState.success('PLUS enabled')
-          refreshList()
-        })
-        .catch((err) => {
-          alertState.error('Failed to install PLUS token: ' + err.message)
-        })
+      pluginAPI.setPlusToken(token).then((res) => {
+        alertState.success("PLUS enabled")
+        refreshList()
+      }).catch((err) => {
+        alertState.error("Failed to install PLUS token: " + err.message)
+      })
     }
   }
 
@@ -182,34 +163,51 @@
           keyExtractor={(item) => item.Name}
         />
       </Box>
-      {activeToken !== '' ? (
-        <>
+      { activeToken == "" ?
+      <Box>
+        <HStack justifyContent="space-between" alignItems="center">
+          <VStack>
+            <Text bold>Enable PLUS</Text>
+            <Link _text="text" isExternal href="https://www.supernetworks.org/">Learn about PLUS Mode</Link>
+            <Input
+              size="lg"
+              type="text"
+              variant="underlined"
+              placeholder="Token"
+              onChangeText={(value) => handleToken(value)}
+              onSubmitEditing={handleTokenSubmit}
+              onMouseLeave={handleTokenSubmit}
+            />
+          </VStack>
+        </HStack>
+      </Box>
+        :
+        <Box>
+        <Box
+          bg={useColorModeValue('warmGray.50', 'blueGray.800')}
+          rounded="md"
+          width="100%"
+          p={4}
+          my={4}
+        >
           <Heading fontSize="md">PLUS</Heading>
-          <Box
-            bg={useColorModeValue('warmGray.50', 'blueGray.800')}
-            rounded="md"
-            width="100%"
-            p={4}
-            my={4}
-          >
-            <FlatList
-              data={plusList}
-              renderItem={({ item }) => (
-                <Box
-                  borderBottomWidth={1}
-                  _dark={{
-                    borderColor: 'muted.600'
-                  }}
-                  borderColor="muted.200"
-                  py={2}
-                >
-                  <HStack space={3} justifyContent="space-between">
-                    <VStack minW="20%">
-                      <Text bold>{item.Name}</Text>
-                      <Text>{item.URI}</Text>
-                    </VStack>
-
-<<<<<<< HEAD
+          <FlatList
+            data={plusList}
+            renderItem={({ item }) => (
+              <Box
+                borderBottomWidth="1"
+                _dark={{
+                  borderColor: 'muted.600'
+                }}
+                borderColor="muted.200"
+                py="2"
+              >
+                <HStack space={3} justifyContent="space-between">
+                  <VStack minW="20%">
+                    <Text bold>{item.Name}</Text>
+                    <Text>{item.URI}</Text>
+                  </VStack>
+
                   <Text alignSelf="center" isTruncated>
                     {item.UnixPath}
                   </Text>
@@ -222,76 +220,40 @@
                     <Switch
                       defaultIsChecked={item.Enabled}
                       onValueChange={() => handleChange(item, !item.Enabled)}
-=======
-                    <Text alignSelf="center" isTruncated>
-                      {item.UnixPath}
-                    </Text>
-                    <Spacer />
-                    <IconButton
-                      alignSelf="center"
-                      size="lg"
-                      variant=""
-                      colorScheme="secondary"
-                      icon={<Icon icon={faPlus} />}
-                      onPress={() => installPlugin(item)}
->>>>>>> 8db29e41
                     />
-                    <Spacer />
-                    <Box w="100" alignItems="center" alignSelf="center">
-                      <Switch
-                        defaultIsChecked={item.Enabled}
-                        onValueChange={() => handleChange(item, !item.Enabled)}
-                      />
-                    </Box>
-
-                    <IconButton
-                      alignSelf="center"
-                      size="sm"
-                      variant="ghost"
-                      colorScheme="secondary"
-                      icon={<Icon icon={faXmark} />}
-                      onPress={() => deleteListItem(item)}
-                    />
-                  </HStack>
-                </Box>
-              )}
-              keyExtractor={(item) => item.Name}
-            />
+                  </Box>
+
+                  <IconButton
+                    alignSelf="center"
+                    size="sm"
+                    variant="ghost"
+                    colorScheme="secondary"
+                    icon={<Icon icon={faXmark} />}
+                    onPress={() => deleteListItem(item)}
+                  />
+                </HStack>
+              </Box>
+            )}
+            keyExtractor={(item) => item.Name}
+          />
           </Box>
-        </>
-      ) : (
-        <></>
-      )}
-
-      <HStack justifyContent="space-between" alignItems="center">
-        <Heading fontSize="md">
-          {activeToken == '' ? 'Enable PLUS' : 'Reset PLUS Token'}
-        </Heading>
-        <HStack space={2} alignItems="center">
-          <Icon icon={faCircleInfo} color="muted.500" />
-          <Link _text="text" isExternal href="https://www.supernetworks.org/">
-            Learn about PLUS Mode
-          </Link>
-        </HStack>
-      </HStack>
-
-      <Box
-        bg={useColorModeValue('warmGray.50', 'blueGray.800')}
-        rounded="md"
-        width="100%"
-        p={4}
-        my={4}
-      >
-        <Input
-          size="lg"
-          type="text"
-          variant="underlined"
-          placeholder={activeToken || 'Token'}
-          onChangeText={(value) => handleToken(value)}
-          onSubmitEditing={handleTokenSubmit}
-          onMouseLeave={handleTokenSubmit}
-        />
-      </Box>
+          <HStack justifyContent="space-between" alignItems="center">
+            <VStack>
+              <Text bold>Reset PLUS Token</Text>
+              <Link _text="text" isExternal href="https://www.supernetworks.org/">Learn about PLUS Mode</Link>
+              <Input
+                size="lg"
+                type="text"
+                variant="underlined"
+                placeholder={activeToken}
+                onChangeText={(value) => handleToken(value)}
+                onSubmitEditing={handleTokenSubmit}
+                onMouseLeave={handleTokenSubmit}
+              />
+            </VStack>
+          </HStack>
+        </Box>
+      }
     </>
   )
 }
