import { useEffect, useRef, useState } from 'react'
import { Icon, FontAwesomeIcon } from 'FontAwesomeUtils'
import {
  faArrowRightLong,
  faCirclePlus,
  faPlus,
  faXmark
} from '@fortawesome/free-solid-svg-icons'

import { firewallAPI, deviceAPI } from 'api'
import ModalForm from 'components/ModalForm'
import AddForward from './AddForward'

import {
  Badge,
  Button,
  Box,
  FlatList,
  Heading,
  IconButton,
  Stack,
  HStack,
  VStack,
  Text,
  useColorModeValue
} from 'native-base'

const ForwardList = (props) => {
  const [list, setList] = useState([])

  const refreshList = () => {
    firewallAPI.config().then((config) => {
      //setList(config.ForwardingRules)
      let flist = config.ForwardingRules
      deviceAPI
        .list()
        .then((devices) => {
          flist = flist.map((rule) => {
            let deviceDst = Object.values(devices)
              .filter((d) => d.RecentIP == rule.DstIP)
              .pop()

            if (deviceDst) {
              rule.deviceDst = deviceDst
            }

            return rule
          })

          setList(flist)
        })
        .catch((err) => {
          //context.error('deviceAPI.list Error: ' + err)
          setList(flist)
        })
    })
  }

  const deleteListItem = (item) => {
    firewallAPI.deleteForward(item).then((res) => {
      refreshList()
    })
  }

  useEffect(() => {
    refreshList()
  }, [])

  let refModal = useRef(null)

  const notifyChange = (type) => {
    refModal.current()
    refreshList()
  }

  return (
    <>
      <HStack justifyContent="space-between" alignItems="center" mb={4}>
        <VStack maxW="60%">
          <Heading fontSize="lg">Port Forwarding</Heading>
          <Text color="muted.500" isTruncated>
            Set rules for DNAT forwarding of incoming traffic
          </Text>
        </VStack>
        <ModalForm
          title="Add Rewrite/Forwarding Rule"
          triggerText="Add Forward"
          modalRef={refModal}
        >
          <AddForward notifyChange={notifyChange} />
        </ModalForm>
      </HStack>
      <Box
        bg={useColorModeValue('warmGray.50', 'blueGray.800')}
        rounded="md"
        width="100%"
        p={4}
        mb={4}
      >
        <FlatList
          data={list}
          renderItem={({ item }) => (
            <Box
              borderBottomWidth="1"
              _dark={{
                borderColor: 'muted.600'
              }}
              borderColor="muted.200"
              py="2"
            >
              <HStack
                space={3}
                justifyContent="space-between"
                alignItems="center"
              >
                <Badge variant="outline">{item.Protocol}</Badge>

                <HStack space={1}>
                  <Text bold>
                    {item.deviceSrc ? item.deviceSrc.Name : item.SrcIP}
                  </Text>
                  <Text color="muted.500">:</Text>
                  <Text>{item.SrcPort}</Text>
                </HStack>

                <Icon color="muted.400" icon={faArrowRightLong} />

                <HStack space={1}>
                  <Text bold>
                    {item.deviceDst ? item.deviceDst.Name : item.DstIP}
                  </Text>
                  <Text color="muted.500">:</Text>
                  <Text>{item.DstPort}</Text>
                </HStack>

                <IconButton
                  alignSelf="center"
                  size="sm"
                  variant="ghost"
                  colorScheme="secondary"
                  icon={<Icon icon={faXmark} />}
                  onPress={() => deleteListItem(item)}
                />
              </HStack>
            </Box>
          )}
          keyExtractor={(item) =>
            `${item.Protocol}${item.DstIP}:${item.DstPort}`
          }
        />

        <VStack>
          {!list.length ? (
            <Text alignSelf={'center'}>
              There are no forward rules configured yet
            </Text>
          ) : null}
          <Button
            display={{ base: 'flex', md: list.length ? 'none' : 'flex' }}
<<<<<<< HEAD
            variant="subtle"
=======
            variant={useColorModeValue('subtle', 'solid')}
>>>>>>> f0fc1449
            colorScheme="muted"
            leftIcon={<Icon icon={faCirclePlus} />}
            onPress={() => refModal.current()}
            mt={4}
          >
            Add Forward
          </Button>
        </VStack>
      </Box>
    </>
  )
}

export default ForwardList<|MERGE_RESOLUTION|>--- conflicted
+++ resolved
@@ -157,11 +157,7 @@
           ) : null}
           <Button
             display={{ base: 'flex', md: list.length ? 'none' : 'flex' }}
-<<<<<<< HEAD
-            variant="subtle"
-=======
             variant={useColorModeValue('subtle', 'solid')}
->>>>>>> f0fc1449
             colorScheme="muted"
             leftIcon={<Icon icon={faCirclePlus} />}
             onPress={() => refModal.current()}
