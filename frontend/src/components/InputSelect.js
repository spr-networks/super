--- conflicted
+++ resolved
@@ -3,17 +3,10 @@
 
 import { deviceAPI } from 'api/Device'
 
-<<<<<<< HEAD
-import Icon, { FontAwesomeIcon } from 'FontAwesomeUtils'
-import { faCaretDown, faCaretUp } from '@fortawesome/free-solid-svg-icons'
-
-import { Button, IconButton, Input, Menu } from 'native-base'
-=======
 import Icon from 'FontAwesomeUtils'
 import { faCaretDown, faCaretUp } from '@fortawesome/free-solid-svg-icons'
 
 import { IconButton, Input, Menu } from 'native-base'
->>>>>>> 1cdeb29c
 
 const SelectMenu = (props) => {
   const { value, onChange, isMultiple, trigger } = props
