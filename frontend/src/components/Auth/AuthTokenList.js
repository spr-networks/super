--- conflicted
+++ resolved
@@ -172,11 +172,7 @@
           ) : null}
           <Button
             display={{ base: 'flex', md: tokens.length ? 'none' : 'flex' }}
-<<<<<<< HEAD
-            variant="subtle"
-=======
             variant={useColorModeValue('subtle', 'solid')}
->>>>>>> f0fc1449
             colorScheme="muted"
             leftIcon={<Icon icon={faCirclePlus} />}
             onPress={() => setIsModalOpen(true)}
