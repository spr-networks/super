--- conflicted
+++ resolved
@@ -73,17 +73,6 @@
 
   const otp = (e) => {
     let username = 'admin'
-<<<<<<< HEAD
-    authAPI
-      .validateOTP(code, true, alwaysOn)
-      .then((res) => {
-        setJWTOTPHeader(res)
-        context.success('OTP Validated')
-      })
-      .catch((err) => {
-        context.error('Invalid OTP Code')
-      })
-=======
     authAPI.validateOTP(code, true, alwaysOn).then((res) => {
       setJWTOTPHeader(res)
       context.success("OTP Validated")
@@ -92,7 +81,6 @@
     .catch((err) => {
       context.error("Invalid OTP Code")
     })
->>>>>>> c242b7d0
   }
 
   const handleClickRegister = () => {
