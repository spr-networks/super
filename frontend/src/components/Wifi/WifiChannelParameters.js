--- conflicted
+++ resolved
@@ -212,11 +212,8 @@
                 capability.includes('160 MHz') ||
                 capability.includes('160Mhz')
               ) {
-<<<<<<< HEAD
-=======
                 //does card support 160, but doesnt account for regulatory
                 //we do that under channel lists later.
->>>>>>> a27aadc8
                 setDisable160(false)
               }
             }
