--- conflicted
+++ resolved
@@ -30,12 +30,6 @@
   const [devs, setDevs] = useState({})
   const [list, setList] = useState([])
   const [loading, setLoading] = useState(false)
-<<<<<<< HEAD
-=======
-  const [showAlert, setShowAlert] = useState(false)
-  const [scanDetail, setScanDetail] = useState({})
-  const [loadedDevs, setLoadedDevs] = useState(false)
->>>>>>> ae73f24a
 
   useEffect(() => {
     wifiAPI.iwDev().then((devs) => {
@@ -92,7 +86,6 @@
   }
 
   return (
-<<<<<<< HEAD
     <Box
       bg={useColorModeValue('warmGray.50', 'blueGray.800')}
       rounded="md"
@@ -120,55 +113,6 @@
             }}
             borderColor="muted.200"
             py="2"
-=======
-    <>
-      <ReactBSAlert
-        type="custom"
-        show={showAlert}
-        onConfirm={closeAlert}
-        onCancel={closeAlert}
-        title="Wifi Scan"
-        confirmBtnBsStyle="info"
-        cancelBtnBsStyle="danger"
-        openAnim={false}
-        closeOnClickOutside={true}
-        btnSize=""
-      >
-        <dl className="row" style={{ fontSize: '0.70rem' }}>
-          {Object.keys(scanDetail).map((label) => (
-            <>
-              <dt className="col-sm-6 text-right">
-                {label.replace(/_/g, ' ')}
-              </dt>
-              {Array.isArray(scanDetail[label]) ? (
-                <dd className="col-sm-6 text-left">
-                  {scanDetail[label].join(', ')}
-                </dd>
-              ) : (
-                <dd className="col-sm-6 text-left">{scanDetail[label]}</dd>
-              )}
-            </>
-          ))}
-        </dl>
-      </ReactBSAlert>
-      <Row>
-        <Col md={{ offset: 3, size: 4 }} xs={{ size: 8 }}>
-        { loadedDevs ?
-          <Select
-            options={devsScan}
-            defaultValue={defaultDev}
-            isOptionDisabled={(option) => option.disabled}
-            onChange={onChange}
-          /> : null
-        }
-        </Col>
-        <Col xs="4" md="2">
-          <Button
-            color="primary"
-            size="md"
-            className="mt-0"
-            onClick={(e) => scan(iface)}
->>>>>>> ae73f24a
           >
             <HStack
               w="100%"
