--- conflicted
+++ resolved
@@ -66,29 +66,15 @@
         Object.keys(stations).includes(device.MAC)
       )
 
-<<<<<<< HEAD
     clients = clients.map((client) => {
       let station = stations[client.MAC]
       client.Auth = akmSuiteAuth(station.AKMSuiteSelector)
       client.Signal = station.signal
-=======
-      clients = clients.map((client) => {
-        let station = stations[client.MAC]
-        client.Auth = this.akmSuiteAuth(station.AKMSuiteSelector)
-        client.Signal = station.signal
->>>>>>> ae73f24a
 
-        return client
+      return client
       })
 
-      this.setState({ clients })
-
-    }
-
-<<<<<<< HEAD
     setClients(clients)
-=======
->>>>>>> ae73f24a
   }
 
   useEffect(() => {
