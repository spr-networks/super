--- conflicted
+++ resolved
@@ -28,13 +28,10 @@
   VStack
 } from '@gluestack-ui/themed'
 
-<<<<<<< HEAD
-=======
 import {Tooltip as TooltipOrig} from '@gluestack-ui/themed'
 
 import { Tooltip } from 'components/Tooltip'
 
->>>>>>> a27aadc8
 /*
 <HStack space="md" alignItems="center">
   <Icon
@@ -1036,8 +1033,6 @@
 
       </Box>
 
-<<<<<<< HEAD
-=======
       <VStack space={4}>
         {iws.map((iw) => (
           <Box w="20%"  key={iw.wiphy}>
@@ -1053,7 +1048,6 @@
         ))}
       </VStack>
 
->>>>>>> a27aadc8
       {config.interface && interfaceEnabled === true ? (
         <WifiChannelParameters
           iface={iface}
