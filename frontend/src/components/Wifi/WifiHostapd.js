import { useEffect, useState } from 'react'

import { wifiAPI } from 'api'
import { ucFirst } from 'utils'

import { Box, HStack, Text, VStack, useColorModeValue } from 'native-base'

import WifiChannelParameters from 'components/Wifi/WifiChannelParameters'

const WifiHostapd = (props) => {
  const [config, setConfig] = useState({})
  const canEdit = ['ssid']

  const sortConf = (conf) => {
    // put the ones we can change at the top
    return Object.keys(conf)
      .sort((a, b) => {
        if (canEdit.includes(a)) {
          return -1
        }

        return a > b ? 1 : a < b ? -1 : 0
      })
      .reduce((obj, key) => {
        obj[key] = conf[key]
        return obj
      }, {})
  }

  useEffect(() => {
    wifiAPI.config().then((conf) => {
      setConfig(sortConf(conf))
    })
  }, [])

  const handleChange = (e) => {
    let name = e.target.name,
      value = e.target.value

    let configNew = { ...config }
    configNew[name] = value

    setConfig(configNew)
  }

  const handleSubmit = (e) => {
    e.preventDefault()

    let data = {
      Ssid: config.ssid,
      Channel: parseInt(config.channel)
    }

    wifiAPI.updateConfig(data).then((config) => {
      setConfig(sortConf(config))
    })
  }

<<<<<<< HEAD
  return (
    <Box
      bg={useColorModeValue('warmGray.50', 'blueGray.800')}
      rounded="md"
      width="100%"
      p="4"
    >
      <VStack space={2}>
        {Object.keys(config).map((label) => (
          <HStack space={4} justifyContent="center">
            <Text bold w="1/4" textAlign="right">
              {label}
            </Text>
            <Text w="1/4">{config[label]}</Text>
          </HStack>
        ))}
      </VStack>
    </Box>
  )

  /*
      <Text>
        <em>NOTE:</em> Editing hostapd.conf requires restarting the Wifi &amp;
        your connection will be dropped
      </Text>

*/
=======
  const updateChannels = (wifiParameters) => {
    let data = {
      Channel: wifiParameters.Channel,
      Vht_oper_centr_freq_seg0_idx: wifiParameters.Vht_oper_centr_freq_seg0_idx,
      He_oper_centr_freq_seg0_idx: wifiParameters.He_oper_centr_freq_seg0_idx,
      Vht_oper_chwidth: wifiParameters.Vht_oper_chwidth,
      He_oper_chwidth: wifiParameters.He_oper_chwidth,
    }

    wifiAPI.updateConfig(data).then((config) => {
      setConfig(sortConf(config))
    })

  }

  return (
    <>
    <WifiChannelParameters config={props.config} notifyChange={updateChannels}/>
    <Form onSubmit={handleSubmit}>
      <Row>
        <Col>
          {Object.keys(config).map((label) => (
            <Row key={label}>
              <Label sm="3" className="sm-text-right">
                {label}
              </Label>
              <Col sm="9">
                <FormGroup className="row" key={label}>
                  <Input
                    autoFocus
                    type="text"
                    disabled={!canEdit.includes(label)}
                    className="col-sm-9"
                    name={label}
                    value={config[label]}
                    onChange={handleChange}
                  />
                </FormGroup>
              </Col>
            </Row>
          ))}
        </Col>
      </Row>

      <p className="text-center text-muted mt-4">
        <em>NOTE:</em> Editing hostapd.conf requires restarting the Wifi &amp;
        your connection will be dropped
      </p>

      <Row className="mt-4">
        <Col sm={{ offset: 0, size: 12 }} className="text-center">
          <Button
            className="btn-wd"
            color="primary"
            size="md"
            type="submit"
            onClick={handleSubmit}
          >
            Save
          </Button>
        </Col>
      </Row>
    </Form>
    </>
  )
>>>>>>> ae73f24a
}

export default WifiHostapd<|MERGE_RESOLUTION|>--- conflicted
+++ resolved
@@ -56,7 +56,7 @@
     })
   }
 
-<<<<<<< HEAD
+
   return (
     <Box
       bg={useColorModeValue('warmGray.50', 'blueGray.800')}
@@ -77,14 +77,7 @@
     </Box>
   )
 
-  /*
-      <Text>
-        <em>NOTE:</em> Editing hostapd.conf requires restarting the Wifi &amp;
-        your connection will be dropped
-      </Text>
-
-*/
-=======
+/*
   const updateChannels = (wifiParameters) => {
     let data = {
       Channel: wifiParameters.Channel,
@@ -150,7 +143,7 @@
     </Form>
     </>
   )
->>>>>>> ae73f24a
+*/
 }
 
 export default WifiHostapd