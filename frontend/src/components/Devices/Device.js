import React, { useContext, useEffect, useState } from 'react'
import { Platform } from 'react-native'
import { useNavigate } from 'react-router-dom'
import PropTypes from 'prop-types'
import { AlertContext, ModalContext } from 'AppContext'
import { deviceAPI, wifiAPI } from 'api'
import DeviceQRCode from './DeviceQRCode'
import { Tooltip } from 'components/Tooltip'
import { prettyDate } from 'utils'

import {
  Button,
  ButtonIcon,
  Box,
  Icon,
  HStack,
  VStack,
  Text,
  Menu,
  MenuItem,
  MenuItemLabel,
  Pressable,
  useColorMode,
  CopyIcon,
  TrashIcon,
  ThreeDotsIcon
} from '@gluestack-ui/themed'

import { TagItem, GroupItem, PolicyItem } from 'components/TagItem'
import IconItem from 'components/IconItem'
import { PencilIcon, WaypointsIcon, WifiIcon } from 'lucide-react-native'

const DeviceIcon = ({ icon, color: _color, isConnected, ...props }) => {
  let color = _color ? `$${_color}400` : '$blueGray400'
  let opacity = isConnected ? 1 : 0.4
  let borderColor = isConnected ? '$green600' : '$muted500'

  //return <IconItem name={icon} color={color} size={32} />

  return (
    <Box
      bg="$white"
      display="none"
      sx={{
        '@md': {
          display: 'flex'
        },
        _dark: { bg: '$blueGray700' }
      }}
      p="$3"
      rounded="$full"
      opacity={opacity}
      borderColor={borderColor}
      borderWidth={1}
    >
      <IconItem name={icon} color={color} size={32} />
    </Box>
  )
}

const DeviceInfo = ({ identity, ...props }) => {
  const [ssids, setSsids] = useState([])
  const [device, setDevice] = useState(null)
  const [showPassword, setShowPassword] = useState(true)

  //TODO fetch from otp'd /device?identity=device.MAC

  useEffect(() => {
    //TODO check valid mac
    if (!identity) {
      return
    }

    deviceAPI
      .getDevice(identity)
      .then((device) => {
        setDevice(device)
      })
      .catch((err) => {
        console.error('API Error:', err)
      })
  }, [identity])

  useEffect(() => {
    // fetch ap name
    wifiAPI
      .interfaces('AP')
      .then((ifaces) => {
        Promise.all(
          ifaces.map((iface) => {
            return wifiAPI.status(iface).then((status) => {
              return status['ssid[0]']
            })
          })
        ).then((ssids) => {
          setSsids(ssids)
        })
      })
      .catch((err) => {
        //ERR
      })
  }, [])

  if (!device) {
    return <Text>....{identity}</Text>
  }

  return ssids.map((ssid) => (
    <VStack key={ssid} space="md">
      <VStack space="xs" alignItems="center">
        <Text size="md" bold>
          SSID
        </Text>
        <Text size="md">{ssid}</Text>
      </VStack>
      <VStack space="xs" alignItems="center">
        <Text size="md" bold>
          Password
        </Text>
        <Tooltip label="Toggle password">
          <Pressable onPress={() => setShowPassword(!showPassword)}>
            <Text size="md">
              {showPassword ? device.PSKEntry.Psk : '*'.repeat(12)}
            </Text>
          </Pressable>
        </Tooltip>
      </VStack>
      <HStack justifyContent="center">
        <DeviceQRCode ssid={ssid} psk={device.PSKEntry.Psk} type="WPA" />
      </HStack>
    </VStack>
  ))
}

const Device = React.memo(({ device, notifyChange, showMenu, ...props }) => {
  const context = useContext(AlertContext)
  const modalContext = useContext(ModalContext)
  const navigate = useNavigate()

  let protocolAuth = { sae: 'WPA3', wpa2: 'WPA2' }
  let wifi_type = protocolAuth[device.PSKEntry.Type] || 'Wired'

  //NOTE dup code, same in view for deleteListItem
  const removeDevice = () => {
    let id = device.MAC || device.WGPubKey || 'pending'

    deviceAPI
      .deleteDevice(id)
      .then(notifyChange)
      .catch((error) =>
        context.error('[API] deleteDevice error: ' + error.message)
      )
  }

  const duplicateDevice = () => {
    // this will copy psk from source device

    let data = {
      MAC: 'pending',
      Name: `${device.Name} #copy`,
      Groups: device.Groups?.sort() || [],
      DeviceTags: device.DeviceTags?.sort() || []
    }

    deviceAPI
      .copy(device.MAC, data)
      .then((res) => {
        context.success(
          'Device copied',
          `${device.Name} copy saved as ${data.Name}`
        )
        notifyChange()
      })
      .catch((error) => {
        context.error('Failed to duplicate device', error)
      })
  }

  const trigger = (triggerProps) => (
    <Button action="secondary" variant="link" ml="auto" {...triggerProps}>
      <ButtonIcon as={ThreeDotsIcon} color="$muted500" />
    </Button>
  )

  const deviceURL = (device) =>
    `/admin/devices/${device.MAC || encodeURIComponent(device.WGPubKey)}`

  const moreMenu = (
    <Menu
      trigger={trigger}
      selectionMode="single"
      onSelectionChange={(e) => {
        let key = e.currentKey
        if (key == 'edit') {
          if (device.MAC == 'pending') {
            context.warning(
              `Device is pending`,
              `Wait for device to connect or add a new one`
            )
          } else {
            navigate(deviceURL(device))
          }
        } else if (key == 'duplicate') {
          duplicateDevice()
        } else if (key == 'delete') {
          removeDevice()
        } else if (key == 'info') {
          modalContext.modal('', <DeviceInfo identity={device.MAC} />)
        }
      }}
    >
      <MenuItem key="edit">
        <Icon as={PencilIcon} color="$muted500" mr="$2" />
        <MenuItemLabel size="sm">Edit</MenuItemLabel>
      </MenuItem>
      <MenuItem key="duplicate">
        <Icon as={CopyIcon} color="$muted500" mr="$2" />
        <MenuItemLabel size="sm">Duplicate</MenuItemLabel>
      </MenuItem>
      <MenuItem key="info">
        <Icon as={WifiIcon} color="$muted500" mr="$2" />
        <MenuItemLabel size="sm">Show password</MenuItemLabel>
      </MenuItem>
      <MenuItem key="delete">
        <Icon as={TrashIcon} color="$red700" mr="$2" />
        <MenuItemLabel size="sm" color="$red700">
          Delete
        </MenuItemLabel>
      </MenuItem>
    </Menu>
  )

  const getDates = (device) => {
    let res = ''

    if (device.DHCPFirstTime) {
      res += `First DHCP: ${prettyDate(device.DHCPFirstTime)}`
    }

    if (device.DHCPLastTime) {
      res +=
        (res.length ? '. ' : '') +
        `Last DHCP: ${prettyDate(device.DHCPLastTime)}`
    }

    return res
  }

  const colorMode = useColorMode()

  return (
    <Pressable
      onPress={() => navigate(deviceURL(device))}
      disabled={device.MAC == 'pending'}
    >
      <HStack
        key={device.MAC}
        bg="$backgroundCardLight"
        borderColor="$coolGray200"
        p="$4"
        my="$1"
        sx={{
          '@md': {
            flexDirection: 'row',
            my: '$2',
            mx: '$4',
            rounded: '$md',
            shadow: '$md'
          },
          _dark: { bg: '$backgroundCardDark', borderColor: '$muted700' }
        }}
        justifyContent="space-between"
        alignItems="center"
        borderBottomWidth={0}
        minH={120}
      >
        <VStack
          flex={1}
          space="md"
          justifyContent="space-between"
          sx={{
            '@md': { flexDirection: 'row', gap: '$8', alignItems: 'center' }
          }}
        >
          <VStack
            space="md"
            justifyContent="space-between"
            sx={{ '@md': { flexDirection: 'row', gap: '$4', flex: 1 } }}
          >
            <DeviceIcon
              icon={device.Style?.Icon || 'Laptop'}
              color={device.Style?.Color}
              isConnected={device.isConnected}
            />
            <VStack
              flex={1}
              justifyContent="flex-end"
              sx={{ '@md': { justifyContent: 'center' } }}
            >
              <Tooltip label={getDates(device) || 'No DHCP'}>
                <Text bold>{device.Name || 'N/A'}</Text>
                <Text
                  size="sm"
                  color="$muted500"
                  maxWidth={280}
                  h="$5"
                  isTruncated
                >
                  {device.oui || ' '}
                </Text>
              </Tooltip>
            </VStack>

            <VStack
              sx={{
                '@md': { justifyContent: 'center', alignItems: 'flex-end' }
              }}
            >
              <HStack space="sm" alignItems="center">
<<<<<<< HEAD
                <Text size="md" bold>
                  {device.RecentIP}
                </Text>
                <Box sx={{ '@md': { display: 'none' } }}>
                  <Icon
                    as={device.MAC ? WifiIcon : WaypointsIcon}
                    size="sm"
                    color={
                      device.isConnected
                        ? '$green600'
                        : colorMode == 'light'
                        ? '$muted200'
                        : '$muted700'
                    }
                  />
                </Box>
=======

                <Text size="md" bold>
                  {device.RecentIP}
                </Text>
>>>>>>> a27aadc8
              </HStack>

              <Text size="sm" color="$muted500">
                {device.MAC || ' '}
              </Text>

              {device.VLANTag?.length ? (
                <HStack space="sm">
                  <Text>VLAN</Text>
                  <Text bold>{device.VLANTag}</Text>
                </HStack>
              ) : null}
            </VStack>
          </VStack>

          <VStack
            display="none"
            sx={{
              '@md': {
                display: 'flex',
                w: '8%'
              }
            }}
            justifyContent="center"
            alignItems="center"
          >
            <Tooltip label={wifi_type}>
              <IconItem name={wifi_type == 'Wired' ? 'Wire' : 'Wifi'} size={32}
                />
            </Tooltip>
          </VStack>

          <HStack
            space="sm"
            justifyContent="flex-start"
            flexWrap="wrap"
            alignItems="flex-start"
            sx={{ '@md': { flex: 1, alignSelf: 'center' } }}
          >
            {device.Policies?.sort().map((policy) => (
              <PolicyItem key={policy} name={policy} />
            ))}

            {device.Groups?.sort().map((group) => (
              <GroupItem key={group} name={group} />
            ))}

            {device.DeviceTags?.sort().map((tag) => (
              <TagItem key={tag} name={tag} />
            ))}
          </HStack>
        </VStack>
        {showMenu ? moreMenu : null}
      </HStack>
    </Pressable>
  )
})

Device.propTypes = {
  device: PropTypes.object.isRequired,
  notifyChange: PropTypes.func.isRequired,
  showMenu: PropTypes.bool
}

export default Device<|MERGE_RESOLUTION|>--- conflicted
+++ resolved
@@ -317,29 +317,10 @@
               }}
             >
               <HStack space="sm" alignItems="center">
-<<<<<<< HEAD
+
                 <Text size="md" bold>
                   {device.RecentIP}
                 </Text>
-                <Box sx={{ '@md': { display: 'none' } }}>
-                  <Icon
-                    as={device.MAC ? WifiIcon : WaypointsIcon}
-                    size="sm"
-                    color={
-                      device.isConnected
-                        ? '$green600'
-                        : colorMode == 'light'
-                        ? '$muted200'
-                        : '$muted700'
-                    }
-                  />
-                </Box>
-=======
-
-                <Text size="md" bold>
-                  {device.RecentIP}
-                </Text>
->>>>>>> a27aadc8
               </HStack>
 
               <Text size="sm" color="$muted500">
