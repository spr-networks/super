--- conflicted
+++ resolved
@@ -88,7 +88,6 @@
     this.authHeaders = 'Basic ' + Base64.btoa(username + ':' + password)
   }
 
-<<<<<<< HEAD
   setAuthTokenHeaders(token = '') {
     this.authHeaders = 'Bearer ' + token
   }
@@ -97,15 +96,12 @@
     this.remoteURL = url
   }
 
-  async request(method = 'GET', url, body) {
-=======
   async fetch(method = 'GET', url, body) {
     if (url == undefined) {
       url = method
       method = 'GET'
     }
 
->>>>>>> be6b1f93
     if (!this.authHeaders) {
       this.authHeaders = await this.getAuthHeaders()
     }
@@ -188,7 +184,7 @@
   restart() {
     return this.put('/restart')
   }
-  
+
 }
 
 export default API
