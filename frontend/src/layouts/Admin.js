--- conflicted
+++ resolved
@@ -297,11 +297,7 @@
   }, [])
 
   let navbarHeight = 64
-<<<<<<< HEAD
-  let heightContent = Dimensions.get('window').height
-=======
   let heightContent = Dimensions.get('window').height - navbarHeight
->>>>>>> a55be4c0
   if (Platform.OS == 'ios') {
     // statusbar
     heightContent = Dimensions.get('window').height - navbarHeight - 64
@@ -402,11 +398,7 @@
             px={{ base: 0, md: 4 }}
             py={{ base: 0, md: 4 }}
             ref={mainPanel}
-<<<<<<< HEAD
-            h={{ base: heightContent, md: heightContent }}
-=======
             h={heightContent}
->>>>>>> a55be4c0
           >
             <Outlet />
             {/*NOTE footer should not be visible - outside of the view and show when scroll to bottom to use the most space*/}
