import React, { createContext, useEffect, useState } from 'react'
import { Platform, Dimensions } from 'react-native'
import { Outlet, useLocation } from 'react-router-dom'
import Notifications from 'Notifications'
/*
import {
  Outlet as OutletWeb,
  useLocation as useLocationWeb
} from 'react-router-dom'
import {
  Outlet as OutletNative,
  useLocation as useLocationNative
} from 'react-router-native'

const Outlet = Platform.OS == 'web' ? OutletWeb : OutletNative
const useLocation = Platform.OS == 'web' ? useLocationWeb : useLocationNative
*/
import { AppContext, AlertContext, alertState } from 'AppContext'
import AdminNavbar from 'components/Navbars/AdminNavbar'
import Footer from 'components/Footer/Footer'
import Sidebar from 'components/Sidebar/Sidebar'
import { connectWebsocket, parseLogMessage } from 'api/WebSocket'
import { api, pfwAPI, wifiAPI } from 'api'
import { ucFirst } from 'utils'

import {
  Alert,
  AlertDialog,
  Box,
  Button,
  Slide,
  IconButton,
  CloseIcon,
  ScrollView,
  HStack,
  Stack,
  VStack,
  Text,
  useColorModeValue,
  useToken,
  useToast
} from 'native-base'

import { routes } from 'routes'

const ConfirmTrafficAlert = (props) => {
  const { type, title, body, showAlert, onClose } = props

  const onPressDeny = () => onClose('deny')
  const onPressAllow = () => onClose('allow')
  const onPressClose = () => onClose('cancel')

  const cancelRef = React.useRef(null)

  return (
    <AlertDialog
      leastDestructiveRef={cancelRef}
      isOpen={showAlert}
      onClose={onPressClose}
    >
      <AlertDialog.Content>
        <AlertDialog.CloseButton />
        <AlertDialog.Header>{title}</AlertDialog.Header>
        <AlertDialog.Body>{body}</AlertDialog.Body>
        <AlertDialog.Footer>
          <Button.Group space={2}>
            <Button
              variant="unstyled"
              colorScheme="coolGray"
              onPress={onPressClose}
              ref={cancelRef}
            >
              Cancel
            </Button>
            <Button
              variant="outline"
              colorScheme="danger"
              onPress={onPressDeny}
            >
              Deny
            </Button>
            <Button
              variant="outline"
              colorScheme="success"
              onPress={onPressAllow}
            >
              Allow
            </Button>
          </Button.Group>
        </AlertDialog.Footer>
      </AlertDialog.Content>
    </AlertDialog>
  )
}

const AppAlert = (props) => {
  const { type, title, body, showAlert, toggle } = props

  return (
    <Alert
      w="100%"
      variant="outline-light"
      status={type}
      bg={useColorModeValue('backgroundCardLight', 'backgroundCardDark')}
    >
      <VStack space={2} flexShrink={1} w="100%">
        <HStack
          flexShrink={1}
          space={2}
          justifyContent="space-between"
          alignItems="center"
        >
          <HStack space={2} flexShrink={1}>
            <Alert.Icon mt={1} />
            <VStack space={2}>
              <Text fontSize="md" color="coolGray.800" bold>
                {title}
              </Text>
              <Text fontSize="md" color="coolGray.800">
                {body}
              </Text>
            </VStack>
          </HStack>
          <IconButton
            variant="unstyled"
            _focus={{
              borderWidth: 0
            }}
            icon={<CloseIcon size="3" color="coolGray.600" />}
            onPress={toggle}
          />
        </HStack>
      </VStack>
    </Alert>
  )
}

const AdminLayout = (props) => {
  const mainPanel = React.useRef()
  const location = useLocation()

  const [showAlert, setShowAlert] = useState(false)
  const [showConfirmAlert, setShowConfirmAlert] = useState(false)
  const [alert, setAlert] = useState({})
  const [confirmAlert, setConfirmAlert] = useState({})
  const toggleAlert = () => setShowAlert(!showAlert)

  alertState.alert = (type = 'info', title, body = null) => {
    if (typeof title !== 'string') {
      title = JSON.stringify(title)
    }

    if (!body) {
      body = title
      title = ucFirst(type)
    }

    // web desktop notification
    if (['error', 'success'].includes(type) && Platform.OS == 'web') {
      Notifications.notification(title, body)
    }

    setAlert({ type, title, body })
    setShowAlert(true)

    // auto hide if not a confirm dialog
    setTimeout((_) => setShowAlert(false), 5e3)
  }

  alertState.success = (title, body) => alertState.alert('success', title, body)
  alertState.info = (title, body) => alertState.alert('info', title, body)
  alertState.warning = (title, body) => alertState.alert('warning', title, body)
  alertState.danger = (title, body) => alertState.alert('danger', title, body)
  alertState.error = (title, body) => alertState.alert('error', title, body)
  alertState.confirm = (title, body, onClose) => {
    // TODO cant change if a confirm is showing an we get another one
    if (showConfirmAlert) {
      console.log('TODO confirm on confirm, need a queue here')
      return
    }

    setConfirmAlert({ type: 'confirm', title, body, onClose })
    setShowConfirmAlert(true)
  }

  /*
  location = useLocation()
  useEffect(() => {
    document.documentElement.scrollTop = 0
    document.scrollingElement.scrollTop = 0
    mainPanel.current.scrollTop = 0
  }, [location])*/

  const toast = useToast()

  let path = location.pathname.replace(/^\/admin\//, '')
  const [activeSidebarItem, setActiveSidebarItem] = useState(path)
  const [isOpenSidebar, setIsOpenSidebar] = useState(false)
  const [isNavbarOpen, setIsNavbarOpen] = useState(false)
  const [isWifiDisabled, setIsWifiDisabled] = useState(false)
  const [isPlusDisabled, setIsPlusDisabled] = useState(true)

  useEffect(() => {
    api
      .features()
      .then((res) => {
        if (res.includes('wifi')) {
          setIsWifiDisabled(false)
        } else {
          setIsWifiDisabled(true)
        }
      })
      .catch((err) => {
        setIsWifiDisabled(true)
      })

    // TODO use features
    pfwAPI
      .config()
      .then((res) => {
        setIsPlusDisabled(false)
      })
      .catch((err) => {
        setIsPlusDisabled(true)
      })

    if (isWifiDisabled == false) {
<<<<<<< HEAD
      wifiAPI
        .status()
        .then((res) => {})
        .catch((err) => {
          alertState.error('hostapd failed to start - check wifid service logs')
        })
    }

    // callback for notifications, web & ios
    // action = allow,deny,cancel, data = nft data
    const confirmTrafficAction = (action, data) => {
      //action == allow, deny, cancel
      console.log('## confirm action:', action, 'data:', data)

      //depending on action here:
      //if packet allowed & should deny in future
      //if packet denied & should allow in future
      if (data.Action == 'allowed' && action == 'deny') {
        if (!data.TCP && !data.UDP) {
          return
        }

        let Protocol = data.TCP !== undefined ? 'tcp' : 'udp'

        let block = {
          RuleName: `Block ${data.Timestamp}`,
          Condition: '',
          Protocol,
          Client: { SrcIP: data.IP.SrcIP },
          DstIP: data.IP.DstIP,
          DstPort: data[Protocol.toUpperCase()].DstPort.toString(),
          Time: { Days: [], Start: '', End: '' }
        }

        pfwAPI.addBlock(block).then((res) => {
          //console.log('++ block added')
        })
      } else if (data.action == 'blocked' && action == 'allow') {
        // TODO remove block if data['oob.prefix'].startsWith('drop:pfw')
      }
=======
      //get list of devices, and check... TBD

      wifiAPI.defaultInterface().then((iface) => {
        wifiAPI
          .status(iface)
          .then((res) => {})
          .catch((err) => {
            alertState.error('hostapd failed to start-- check wifid service logs')
          })
      }).catch((err) => {
        alertState.error('could not find a default wireless interface-- check wifid service logs')
      })


>>>>>>> adfde9b5
    }

    const handleWebSocketEvent = (event) => {
      console.log('[webSocket]', event.data)
      if (event.data == 'success') {
        return
      } else if (event.data == 'Authentication failure') {
        return alertState.error('Websocket failed to authenticate')
      }

      const res = parseLogMessage(JSON.parse(event.data))
      if (res) {
        //console.log('[NOTIFICATION]', JSON.stringify(res))
        let { type, title, body, data } = res

        //console.log('plus disabled:', isPlusDisabled)

        // confirm notifications use pfw
        if (isPlusDisabled && type == 'confirm') {
          type = 'info'
        }

        if (Platform.OS == 'ios') {
          // for now we have default = only msg & confirm = userAction
          //Notifications.notification(title, body, category)
          if (type == 'confirm') {
            Notifications.confirm(title, body, data)
          } else {
            Notifications.notification(title, body)
          }
        } else {
          if (type == 'confirm') {
            alertState.confirm(title, body, (action) => {
              setShowConfirmAlert(false)

              confirmTrafficAction(action, data)
            })
          } else {
            alertState[type](title, body)
          }
        }
      }
    }

    connectWebsocket(handleWebSocketEvent)

    let notificationArgs = {}
    if (Platform.OS == 'ios') {
      //for ios we get an event - no callback
      //this function is called when user clicks a local notification
      notificationArgs.onLocalNotification = (notification) => {
        const userInfo = notification.getData() //=userInfo
        const isClicked = userInfo.userInteraction === 1
        const action = notification.getActionIdentifier() // open, allow, deny
        const { data } = userInfo
        confirmTrafficAction(action, data)
      }
    }

    Notifications.init(notificationArgs)
  }, [])

  let navbarHeight = 64
  let heightContent = Dimensions.get('window').height - navbarHeight
  if (Platform.OS == 'ios') {
    // statusbar
    heightContent = Dimensions.get('window').height - navbarHeight - 64
  }

  return (
    <AppContext.Provider
      value={{
        activeSidebarItem,
        setActiveSidebarItem,
        setIsNavbarOpen,
        isNavbarOpen,
        isWifiDisabled,
        isPlusDisabled,
        setIsWifiDisabled,
        setIsPlusDisabled
      }}
    >
      <Box
        w="100%"
        h="100%" // md: '100vh'
        __alignItems="center"
        nativeID="content-id"
        safeAreaTop
        bg={useColorModeValue(
          'backgroundContentLight',
          'backgroundContentDark'
        )}
      >
        {/*desktop*/}
        <Box
          display={{ base: 'none', md: 'flex' }}
          position={{ base: 'absolute', md: 'static' }}
          w="100%"
          zIndex={99}
          style={{ backdropFilter: 'blur(10px)' }}
        >
          <AdminNavbar
            isMobile={false}
            isOpenSidebar={isOpenSidebar}
            setIsOpenSidebar={setIsOpenSidebar}
          />
        </Box>
        {/*mobile*/}
        <Box
          display={{ base: 'flex', md: 'none' }}
          w="100%"
          position={{ base: 'relative', md: 'static' }}
          zIndex={99}
          _style={{ backdropFilter: 'blur(10px)' }}
        >
          <AdminNavbar
            isMobile={true}
            isOpenSidebar={isOpenSidebar}
            setIsOpenSidebar={setIsOpenSidebar}
          />
        </Box>

        <HStack h={heightContent}>
          {/*desktop*/}
          <Box
            display={{ base: 'none', md: 'flex' }}
            position={{ base: 'absolute', md: 'static' }}
            h={heightContent}
          >
            <Sidebar
              isMobile={false}
              isMini={isOpenSidebar}
              isOpenSidebar={true}
              setIsOpenSidebar={setIsOpenSidebar}
              routes={routes}
            />
          </Box>
          {/*mobile*/}
          {isOpenSidebar ? (
            <Box
              position="absolute"
              h={{ base: heightContent, md: heightContent }}
              w="100%"
              zIndex={99}
              display={{ base: 'flex', md: 'none' }}
            >
              <Sidebar
                isMobile={true}
                isMini={false}
                isOpenSidebar={isOpenSidebar}
                setIsOpenSidebar={setIsOpenSidebar}
                routes={routes}
              />
            </Box>
          ) : null}

          {/*<ScrollContext.Provider value={{ timestamp, setTimestamp }}>*/}
          {/*h="calc(100% - 64px)"
               minH="calc(100vh - 64px)"*/}
          <ScrollView
            flex={1}
            px={{ base: 0, md: 0 }}
            py={{ base: 0, md: 0 }}
            ref={mainPanel}
            h={heightContent}
          >
            <Outlet />
            {/*NOTE footer should not be visible - outside of the view and show when scroll to bottom to use the most space*/}
            {/*<Footer />*/}
          </ScrollView>
        </HStack>
      </Box>
      <AlertContext.Provider value={alertState}>
        <Slide in={showAlert} placement="top">
          <Box
            maxWidth="90%"
            top={16}
            position="static"
            alignItems="center"
            justifyContent="center"
            alignSelf="center"
          >
            <AppAlert
              title={alert.title}
              body={alert.body}
              type={alert.type}
              toggle={toggleAlert}
            />
          </Box>
        </Slide>
        <ConfirmTrafficAlert
          title={confirmAlert.title}
          body={confirmAlert.body}
          type={confirmAlert.type}
          showAlert={showConfirmAlert}
          onClose={confirmAlert.onClose}
        />

        {/*toast.show({render: ({ id }) => { return (<h2>custom toast!</h2>) })*/}

        {/*
                  <Slide in={showAlert} placement="top">
                    <Box
                      w="100%"
                      position="absolute"
                      p="4"
                      borderRadius="xs"
                      bg={alertType + '.200'}
                      alignItems="center"
                      justifyContent="center"
                    >
                      <HStack space={2}>
                        <Icon
                          icon={
                            alertType == 'error'
                              ? faCircleXmark
                              : alertType == 'success'
                              ? faCheckCircle
                              : faCircleExclamation
                          }
                          size="sm"
                          color={alertType + '.600'}
                          _dark={{
                            color: alertType + '.700'
                          }}
                        />
                        <Text
                          color={alertType + '.600'}
                          textAlign="center"
                          _dark={{
                            color: alertType + '.700'
                          }}
                          fontWeight="medium"
                        >
                          <Text bold>{alertTitle}</Text> {alertBody}
                        </Text>
                      </HStack>
                    </Box>
                  </Slide>
                  */}
      </AlertContext.Provider>
    </AppContext.Provider>
  )
}

export default AdminLayout
export { AlertContext }<|MERGE_RESOLUTION|>--- conflicted
+++ resolved
@@ -225,48 +225,6 @@
       })
 
     if (isWifiDisabled == false) {
-<<<<<<< HEAD
-      wifiAPI
-        .status()
-        .then((res) => {})
-        .catch((err) => {
-          alertState.error('hostapd failed to start - check wifid service logs')
-        })
-    }
-
-    // callback for notifications, web & ios
-    // action = allow,deny,cancel, data = nft data
-    const confirmTrafficAction = (action, data) => {
-      //action == allow, deny, cancel
-      console.log('## confirm action:', action, 'data:', data)
-
-      //depending on action here:
-      //if packet allowed & should deny in future
-      //if packet denied & should allow in future
-      if (data.Action == 'allowed' && action == 'deny') {
-        if (!data.TCP && !data.UDP) {
-          return
-        }
-
-        let Protocol = data.TCP !== undefined ? 'tcp' : 'udp'
-
-        let block = {
-          RuleName: `Block ${data.Timestamp}`,
-          Condition: '',
-          Protocol,
-          Client: { SrcIP: data.IP.SrcIP },
-          DstIP: data.IP.DstIP,
-          DstPort: data[Protocol.toUpperCase()].DstPort.toString(),
-          Time: { Days: [], Start: '', End: '' }
-        }
-
-        pfwAPI.addBlock(block).then((res) => {
-          //console.log('++ block added')
-        })
-      } else if (data.action == 'blocked' && action == 'allow') {
-        // TODO remove block if data['oob.prefix'].startsWith('drop:pfw')
-      }
-=======
       //get list of devices, and check... TBD
 
       wifiAPI.defaultInterface().then((iface) => {
@@ -279,9 +237,40 @@
       }).catch((err) => {
         alertState.error('could not find a default wireless interface-- check wifid service logs')
       })
-
-
->>>>>>> adfde9b5
+    }
+
+    // callback for notifications, web & ios
+    // action = allow,deny,cancel, data = nft data
+    const confirmTrafficAction = (action, data) => {
+      //action == allow, deny, cancel
+      console.log('## confirm action:', action, 'data:', data)
+
+      //depending on action here:
+      //if packet allowed & should deny in future
+      //if packet denied & should allow in future
+      if (data.Action == 'allowed' && action == 'deny') {
+        if (!data.TCP && !data.UDP) {
+          return
+        }
+
+        let Protocol = data.TCP !== undefined ? 'tcp' : 'udp'
+
+        let block = {
+          RuleName: `Block ${data.Timestamp}`,
+          Condition: '',
+          Protocol,
+          Client: { SrcIP: data.IP.SrcIP },
+          DstIP: data.IP.DstIP,
+          DstPort: data[Protocol.toUpperCase()].DstPort.toString(),
+          Time: { Days: [], Start: '', End: '' }
+        }
+
+        pfwAPI.addBlock(block).then((res) => {
+          //console.log('++ block added')
+        })
+      } else if (data.action == 'blocked' && action == 'allow') {
+        // TODO remove block if data['oob.prefix'].startsWith('drop:pfw')
+      }
     }
 
     const handleWebSocketEvent = (event) => {
