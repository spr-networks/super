--- conflicted
+++ resolved
@@ -1,10 +1,6 @@
 import React from 'react'
-<<<<<<< HEAD
-import { Route, Switch } from 'react-router-dom'
-=======
 import { Outlet } from 'react-router-dom'
 import { StyleSheet } from 'react-native'
->>>>>>> 08736bcc
 
 import Footer from 'components/Footer/Footer'
 
