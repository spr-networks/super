import { Platform } from 'react-native'

import AddDevice from 'views/Devices/AddDevice'
import ConnectDevice from 'views/Devices/ConnectDevice'
import Devices from 'views/Devices/Devices'
import Device from 'views/Devices/Device'
import Home from 'views/Home'
import Login from 'views/pages/Login'
import Setup from 'views/pages/Setup'
import SignalStrength from 'views/Traffic/SignalStrength'
import Traffic from 'views/Traffic/Traffic'
import TrafficTimeSeries from 'views/Traffic/TrafficTimeSeries'
import TrafficList from 'views/Traffic/TrafficList'
<<<<<<< HEAD
import UplinkConfiguration from 'views/UplinkConfiguration'
import LANLinkConfiguration from 'views/LANLinkConfiguration'
=======
>>>>>>> a27aadc8
import WirelessConfiguration from 'views/WirelessConfiguration'
import Groups from 'views/Groups/Groups'
import Tags from 'views/Tags'
import DNSBlock from 'views/DNS/DNSBlock'
import DNSOverride from 'views/DNS/DNSOverride'
import DNSLog from 'views/DNS/DNSLog'
import DNSLogEdit from 'views/DNS/DNSLogEdit'
import DynDns from 'views/DNS/DynDns'
import CoreDns from 'views/DNS/CoreDns'
import Wireguard from 'views/Wireguard'
import Firewall from 'views/Firewall/Firewall'
import FirewallSettings from 'views/Firewall/FirewallSettings'
import PFW from 'views/Firewall/Pfw'
import PFWTasks from 'views/System/PfwTasks'
import Mesh from 'views/Mesh'
import Events from 'views/Events'
import Plugins from 'views/Plugins'
import AuthSettings from 'views/AuthSettings'
import AuthValidate from 'views/AuthValidate'
<<<<<<< HEAD
import SystemInfo from 'views/SystemInfo'
import SystemInfoTabView from 'views/SystemInfoTabView'
=======
import SystemInfoTabView from 'views/SystemInfoTabView'
import LinkConfigurationTabView from 'views/LinkConfigurationTabView'
>>>>>>> a27aadc8
import Alerts from 'views/Alerts'
import AlertSettings from 'views/AlertSettings'
import AddAlert from 'views/Alerts/AddAlert'
import SpeedTest from 'views/SpeedTest'
import Supernetworks from 'views/Supernetworks'

import {
  ActivityIcon,
  AlertTriangleIcon,
  ArrowUpCircleIcon,
  BanIcon,
  BarChart3Icon,
  BarChartHorizontalIcon,
  BellIcon,
  CableIcon,
  CogIcon,
  ContainerIcon,
  EarthLockIcon,
  EyeIcon,
  FlameIcon,
  GaugeCircleIcon,
  GaugeIcon,
  GlobeIcon,
  HammerIcon,
  HomeIcon,
  KeyIcon,
  LaptopIcon,
  LineChartIcon,
  ListTreeIcon,
  NetworkIcon,
  PuzzleIcon,
  Repeat2,
  RouterIcon,
  ScanSearchIcon,
  SeparatorVerticalIcon,
  Settings2Icon,
  SettingsIcon,
  ShuffleIcon,
  SignalIcon,
  Table2Icon,
  TableIcon,
  TagsIcon,
  UsersIcon,
  WaypointsIcon,
  WifiIcon
} from 'lucide-react-native'
import CustomPlugin from 'views/CustomPlugin'

//import { BrandIcons } from 'IconUtils'

const routes = [
  {
    path: 'home',
    name: 'Home',
    icon: HomeIcon,
    component: Home,
    layout: 'admin'
  },
  {
    name: 'Devices',
    icon: LaptopIcon,
    path: 'devices',
    component: Devices,
    layout: 'admin'
  },
  {
    name: 'Device',
    path: 'devices/:id',
    component: Device,
    hidden: true,
    layout: 'admin'
  },
  {
    layout: 'admin',
    path: 'add_device',
    redirect: true,
    component: AddDevice
  },
  {
    layout: 'admin',
    path: 'connect_device',
    redirect: true,
    component: ConnectDevice
  },
  {
    name: 'Network',
    state: 'netCollapse',
    hideSimple: true,
    views: [
      {
<<<<<<< HEAD
        path: 'wireguard',
        name: 'VPN',
        icon: WaypointsIcon,
        component: Wireguard,
        hideSimple: true,
        layout: 'admin'
      },
      {
        path: 'supernets',
        name: 'DHCP Settings',
        icon: NetworkIcon,
        hideSimple: true,
        component: Supernetworks,
        layout: 'admin'
      },
      {
        path: 'uplink',
        name: 'Uplink',
        icon: GlobeIcon,
        component: UplinkConfiguration,
=======
        path: 'wireless',
        name: 'Wifi',
        icon: WifiIcon,
        wifi: true,
        component: WirelessConfiguration,
        layout: 'admin'
      },
      {
        path: 'wireguard',
        name: 'VPN',
        icon: EarthLockIcon,
        component: Wireguard,
>>>>>>> a27aadc8
        hideSimple: true,
        layout: 'admin'
      },
      {
        path: 'supernets',
        name: 'DHCP Settings',
        icon: NetworkIcon,
        hideSimple: true,
        component: Supernetworks,
        layout: 'admin'
      },
      {
<<<<<<< HEAD
=======
        path: 'uplink',
        name: 'Link Settings',
        icon: WaypointsIcon,
        component: LinkConfigurationTabView,
        hideSimple: true,
        layout: 'admin'
      },
      {
>>>>>>> a27aadc8
        path: 'mesh',
        name: 'MESH',
        icon: RouterIcon,
        component: Mesh,
        hideSimple: true,
        layout: 'admin',
        plus: true
      },
      {
        path: 'speedtest',
        name: 'Speed Test',
        icon: GaugeCircleIcon,
        component: SpeedTest,
        hideSimple: true,
        layout: 'admin'
      }
    ]
  },
  {
    name: 'Firewall',
    icon: FlameIcon,
    state: 'firewallCollapse',
    hideSimple: true,
    views: [
      {
        path: 'firewall',
        name: 'Firewall',
        icon: FlameIcon,
        component: Firewall,
        hideSimple: true,
        layout: 'admin'
      },
      {
        path: 'firewallSettings',
        name: 'Services',
        icon: Settings2Icon,
        hideSimple: true,
        component: FirewallSettings,
        layout: 'admin'
      },
      {
        path: 'pfw',
        name: 'PFW',
        icon: FlameIcon,
        component: PFW,
        hideSimple: true,
        layout: 'admin',
        plus: true
      }
    ]
  },
  {
    name: 'DNS',
    state: 'dnsCollapse',
    views: [
      {
        path: 'dnsBlock',
        name: 'Blocklists/Ad-Block',
        icon: BanIcon,
        component: DNSBlock,
        layout: 'admin'
      },
      {
        path: 'dnsOverride',
        name: 'DNS Overrides',
        icon: ShuffleIcon,
        hideSimple: true,
        component: DNSOverride,
        layout: 'admin'
      },
      {
        path: 'dnsLog/:ips/:text',
        name: 'DNS Log',
        icon: ListTreeIcon,
        component: DNSLog,
        layout: 'admin'
      },
      {
        path: 'dnsLogEdit',
        name: 'DNS Log Settings',
        icon: ListTreeIcon,
        component: DNSLogEdit,
        layout: 'admin',
        hidden: true
      },
      {
        path: 'dyndns',
        name: 'Dynamic DNS',
        icon: ArrowUpCircleIcon,
        hideSimple: true,
        component: DynDns,
        layout: 'admin'
      },
      {
        path: 'dns',
        name: 'DNS Settings',
        icon: HammerIcon,
        hideSimple: true,
        component: CoreDns,
        layout: 'admin'
      }
    ]
  },
  {
    name: 'Traffic',
    icon: LineChartIcon,
    state: 'trafficCollapse',
    views: [
      {
        path: 'traffic',
        name: 'Bandwidth Summary',
        icon: LineChartIcon,
        component: Traffic,
        layout: 'admin',
        hidden: Platform.OS == 'ios'
      },
      {
        path: 'timeseries',
        name: 'Bandwidth Timeseries',
        icon: BarChart3Icon,
        component: TrafficTimeSeries,
        layout: 'admin',
        hidden: Platform.OS == 'ios'
      },
      {
        path: 'signal/strength',
        name: 'Signal Strength',
        icon: SignalIcon,
        hideSimple: true,
        component: SignalStrength,
        layout: 'admin'
      },
      {
        path: 'trafficlist/:ips',
        name: 'Traffic',
        icon: BarChartHorizontalIcon,
        component: TrafficList,
        layout: 'admin'
      }
    ]
  },
  {
    name: 'Monitor',
    state: 'eventsCollapse',
    hideSimple: true,
    views: [
      {
        path: 'alerts',
        name: 'Alerts',
        icon: AlertTriangleIcon,
        component: Alerts,
        layout: 'admin'
      },
      {
        path: 'alerts/settings',
        name: 'Alerts Configuration',
        icon: Settings2Icon,
        component: AlertSettings,
        layout: 'admin',
        hidden: true
      },
      {
        name: 'Alert',
        path: 'alerts/:id',
        component: AddAlert,
        hidden: true,
        layout: 'admin'
      },
      {
        path: 'events',
        name: 'Events',
        icon: EyeIcon,
        component: Events,
        layout: 'admin'
      },
      {
        path: 'pfw_tasks',
        name: 'Tasks',
        icon: Repeat2,
        component: PFWTasks,
        hideSimple: true,
        layout: 'admin',
        plus: true
      }
    ]
  },
  {
    name: 'System',
    state: 'systemCollapse',
    views: [
      {
        path: 'info',
        name: 'System Info',
        icon: ActivityIcon,
        component: SystemInfoTabView,
        layout: 'admin'
      },
      {
        path: 'plugins',
        name: 'Plugins',
        icon: PuzzleIcon,
        component: Plugins,
        hideSimple: true,
        layout: 'admin'
      },
      {
        layout: 'admin',
        path: 'custom_plugin/:name',
        redirect: true,
        component: CustomPlugin
      },
      {
        path: 'auth/',
        name: 'Auth',
        icon: KeyIcon,
        component: AuthSettings,
        hideSimple: true,
        layout: 'admin'
      },
    ]
  },
  {
    path: 'login',
    component: Login,
    layout: 'auth'
  },
  {
    path: 'setup',
    component: Setup,
    layout: 'auth'
  },
  {
    path: 'validate',
    component: AuthValidate,
    layout: 'auth'
  }
]

const getRoutes = (routes, layout = 'admin') => {
  return routes
    .map((prop, key) => {
      if (prop.views) {
        return getRoutes(prop.views, layout)
      }

      if (prop.layout && prop.layout.includes(layout)) {
        return { path: prop.path, element: prop.component }
      } else {
        return null
      }
    })
    .filter((r) => r)
    .flat()
}

const routesAuth = getRoutes(routes, 'auth')
const routesAdmin = getRoutes(routes, 'admin')

export { routes, routesAuth, routesAdmin }

export default routes<|MERGE_RESOLUTION|>--- conflicted
+++ resolved
@@ -11,11 +11,6 @@
 import Traffic from 'views/Traffic/Traffic'
 import TrafficTimeSeries from 'views/Traffic/TrafficTimeSeries'
 import TrafficList from 'views/Traffic/TrafficList'
-<<<<<<< HEAD
-import UplinkConfiguration from 'views/UplinkConfiguration'
-import LANLinkConfiguration from 'views/LANLinkConfiguration'
-=======
->>>>>>> a27aadc8
 import WirelessConfiguration from 'views/WirelessConfiguration'
 import Groups from 'views/Groups/Groups'
 import Tags from 'views/Tags'
@@ -35,13 +30,8 @@
 import Plugins from 'views/Plugins'
 import AuthSettings from 'views/AuthSettings'
 import AuthValidate from 'views/AuthValidate'
-<<<<<<< HEAD
-import SystemInfo from 'views/SystemInfo'
-import SystemInfoTabView from 'views/SystemInfoTabView'
-=======
 import SystemInfoTabView from 'views/SystemInfoTabView'
 import LinkConfigurationTabView from 'views/LinkConfigurationTabView'
->>>>>>> a27aadc8
 import Alerts from 'views/Alerts'
 import AlertSettings from 'views/AlertSettings'
 import AddAlert from 'views/Alerts/AddAlert'
@@ -132,28 +122,6 @@
     hideSimple: true,
     views: [
       {
-<<<<<<< HEAD
-        path: 'wireguard',
-        name: 'VPN',
-        icon: WaypointsIcon,
-        component: Wireguard,
-        hideSimple: true,
-        layout: 'admin'
-      },
-      {
-        path: 'supernets',
-        name: 'DHCP Settings',
-        icon: NetworkIcon,
-        hideSimple: true,
-        component: Supernetworks,
-        layout: 'admin'
-      },
-      {
-        path: 'uplink',
-        name: 'Uplink',
-        icon: GlobeIcon,
-        component: UplinkConfiguration,
-=======
         path: 'wireless',
         name: 'Wifi',
         icon: WifiIcon,
@@ -166,7 +134,6 @@
         name: 'VPN',
         icon: EarthLockIcon,
         component: Wireguard,
->>>>>>> a27aadc8
         hideSimple: true,
         layout: 'admin'
       },
@@ -179,8 +146,6 @@
         layout: 'admin'
       },
       {
-<<<<<<< HEAD
-=======
         path: 'uplink',
         name: 'Link Settings',
         icon: WaypointsIcon,
@@ -189,7 +154,6 @@
         layout: 'admin'
       },
       {
->>>>>>> a27aadc8
         path: 'mesh',
         name: 'MESH',
         icon: RouterIcon,
