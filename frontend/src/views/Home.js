--- conflicted
+++ resolved
@@ -36,21 +36,14 @@
 
   useEffect(() => {
     wifiAPI
-<<<<<<< HEAD
-      .interfaces('AP')
-=======
       .interfaces("AP")
->>>>>>> 36295b67
       .then((ifaces) => {
         setInterfaces(ifaces)
       })
       .catch((error) => error)
   }, [])
 
-<<<<<<< HEAD
-=======
 
->>>>>>> 36295b67
   const flexDirection = useBreakpointValue({
     base: 'column',
     lg: 'row'
@@ -71,7 +64,6 @@
             </>
           ) : (
             <VStack flex={1}>
-<<<<<<< HEAD
               {interfaces.map((iface) => (
                 <Stack
                   direction={{ base: 'column', md: 'row' }}
@@ -82,14 +74,6 @@
                   <WifiClients iface={iface} flex={1} />
                 </Stack>
               ))}
-=======
-            {interfaces.map(iface => (
-              <HStack flex={1}>
-                <WifiInfo iface={iface} flex={1} />
-                <WifiClients iface={iface} flex={1} />
-              </HStack>
-            ))}
->>>>>>> 36295b67
             </VStack>
           )}
         </Stack>
