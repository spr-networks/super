--- conflicted
+++ resolved
@@ -234,25 +234,6 @@
             <HStack alignItems="center">
               <Heading fontSize="xl">Dynamic DNS</Heading>
 
-<<<<<<< HEAD
-            <Switch
-              marginLeft="auto"
-              defaultIsChecked={this.state.isUp}
-              onValueChange={this.handleChange}
-            />
-          </HStack>
-          <Box>
-            <Link href="https://github.com/TimothyYe/godns#configuration-file-format">
-              Powered by godns. Click here to see the Documentation on Github.
-            </Link>
-
-            {this.state.config != {} ? (
-              <Box
-                /*bg={useColorModeValue('warmGray.50', 'blueGray.800')}*/
-                rounded="md"
-                width="100%"
-                p="4"
-=======
               <Switch
                 marginLeft="auto"
                 defaultIsChecked={this.state.isUp}
@@ -267,7 +248,6 @@
               <Link
                 _text={{ color: 'muted.500', fontSize: 'xs' }}
                 href="https://github.com/TimothyYe/godns#configuration-file-format"
->>>>>>> 1cdeb29c
               >
                 Read the documentation
               </Link>
