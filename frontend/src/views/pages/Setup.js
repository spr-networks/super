--- conflicted
+++ resolved
@@ -35,15 +35,11 @@
   //NOTE could have > 2 wlan here
   const interfaces = ['eth0', 'wlan0', 'wlan1']
 
+  const [ssid, setSsid] = useState('SPRLab')
+  const [countryWifi, setCountryWifi] = useState('US')
+  const [interfaceWifi, setInterfaceWifi] = useState('wlan1')
+  const [interfaceUplink, setInterfaceUplink] = useState('eth0')
   const [password, setPassword] = useState('')
-<<<<<<< HEAD
-  const [ssid, setSsid] = useState('SprLabs')
-=======
-  const [countryWifi, setCountryWifi] = useState('US')
->>>>>>> 7f94a409
-  const [interfaceWifi, setInterfaceWifi] = useState('wlan1')
-  const [ssidWifi, setSsidWifi] = useState('SPRLab')
-  const [interfaceUplink, setInterfaceUplink] = useState('eth0')
   const [errors, setErrors] = React.useState({})
   const [isDone, setIsDone] = useState(false)
 
@@ -63,10 +59,10 @@
   }, [password])
 
   const handlePress = () => {
-    //TODO country+channel
     const data = {
       InterfaceUplink: interfaceUplink,
       SSID: ssid,
+      CountryCode: countryWifi,
       InterfaceSSID: interfaceWifi,
       AdminPassword: password
     }
@@ -110,7 +106,6 @@
           Setup
         </Heading>
         <VStack space={4} mt={12}>
-<<<<<<< HEAD
           {isDone ? (
             <>
               <HStack alignSelf="center" alignItems="center" space={2}>
@@ -145,6 +140,17 @@
                   onValueChange={(value) => setSsid(value)}
                 />
               </FormControl>
+              <FormControl isInvalid={'country' in errors}>
+                <FormControl.Label>Wifi Country Code</FormControl.Label>
+                <Select
+                  selectedValue={countryWifi}
+                  onValueChange={(value) => setCountryWifi(value)}
+                >
+                  <Select.Item label="US" value="US" />
+                  <Select.Item label="SE" value="SE" />
+                </Select>
+              </FormControl>
+
               <FormControl isInvalid={'wifi' in errors}>
                 <FormControl.Label>Wifi Interface</FormControl.Label>
                 <Select
@@ -200,81 +206,6 @@
                 bg="#fbc658"
                 _hover={{
                   bg: '#fab526'
-=======
-          <FormControl isInvalid={'interface' in errors}>
-            <FormControl.Label>Wifi Interface</FormControl.Label>
-            <Select
-              selectedValue={interfaceWifi}
-              onValueChange={(value) => setInterfaceWifi(value)}
-            >
-              <Select.Item label="eth0" value="eth0" isDisabled />
-              <Select.Item label="wlan0" value="wlan0" isDisabled />
-              <Select.Item label="wlan1" value="wlan1" />
-            </Select>
-          </FormControl>
-          <FormControl isInvalid={'uplink' in errors}>
-            <FormControl.Label>Uplink Interface</FormControl.Label>
-            <Select
-              selectedValue={interfaceUplink}
-              onValueChange={(value) => setInterfaceUplink(value)}
-            >
-              <Select.Item label="eth0" value="eth0" />
-              <Select.Item label="wlan0" value="wlan0" />
-              <Select.Item label="wlan1" value="wlan1" isDisabled />
-            </Select>
-          </FormControl>
-          <FormControl isInvalid={'ssid' in errors}>
-            <FormControl.Label>SSID</FormControl.Label>
-            <Input
-              value={ssidWifi}
-              variant="outline"
-              size="md"
-              InputLeftElement={
-                <Icon size={4} ml={2} color="muted.400" />
-              }
-              placeholder="Password"
-              onChangeText={(value) => setSsidWifi(value)}
-              onSubmitEditing={handlePress}
-            />
-            {'ssid' in errors ? (
-              <FormControl.ErrorMessage
-                _text={{
-                  fontSize: 'xs'
-                }}
-              >
-                {errors.ssid}
-              </FormControl.ErrorMessage>
-            ) : null}
-          </FormControl>
-          <FormControl isInvalid={'country' in errors}>
-            <FormControl.Label>Wifi Country Code</FormControl.Label>
-            <Select
-              selectedValue={countryWifi}
-              onValueChange={(value) => setCountryWifi(value)}
-            >
-              <Select.Item label="US" value="US"  />
-              <Select.Item label="SE" value="SE"  />
-            </Select>
-          </FormControl>
-          <FormControl isInvalid={'login' in errors}>
-            <FormControl.Label>Admin Password</FormControl.Label>
-            <Input
-              type="password"
-              value={password}
-              variant="outline"
-              size="md"
-              InputLeftElement={
-                <Icon icon={faKey} size={4} ml={2} color="muted.400" />
-              }
-              placeholder="Password"
-              onChangeText={(value) => setPassword(value)}
-              onSubmitEditing={handlePress}
-            />
-            {'login' in errors ? (
-              <FormControl.ErrorMessage
-                _text={{
-                  fontSize: 'xs'
->>>>>>> 7f94a409
                 }}
                 onPress={handlePress}
               >
