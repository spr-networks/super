--- conflicted
+++ resolved
@@ -290,12 +290,9 @@
           refModal.current()
           fetchList()
         })
-<<<<<<< HEAD
-        .catch((err) => {})
-=======
-        .catch((err) => {context.error("failed to save rule", err)})
-
->>>>>>> 722fcf4e
+        .catch((err) => {
+          context.error('failed to save rule', err)
+        })
     } else {
       //updates an existing one
       alertsAPI
@@ -304,7 +301,9 @@
           refModal.current()
           fetchList()
         })
-        .catch((err) => {context.error("failed to save rule", err)})
+        .catch((err) => {
+          context.error('failed to save rule', err)
+        })
 
       setItemIndex(-1)
     }
