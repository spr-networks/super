--- conflicted
+++ resolved
@@ -92,11 +92,7 @@
         return row
       })
 
-<<<<<<< HEAD
-    let perPage = 13,
-=======
     let perPage = 20,
->>>>>>> 29799a58
       offset = (page - 1) * perPage
 
     listFiltered = listFiltered.slice(offset, offset + perPage)
@@ -269,11 +265,7 @@
             <HStack width="100%" space={2}>
               <Button
                 flex="1"
-<<<<<<< HEAD
                 variant="unstyled"
-=======
-                variant="ghost"
->>>>>>> 29799a58
                 isDisabled={page <= 1}
                 onPress={() => setPage(page > 1 ? page - 1 : 1)}
               >
@@ -281,11 +273,7 @@
               </Button>
               <Button
                 flex="1"
-<<<<<<< HEAD
                 variant="unstyled"
-=======
-                variant="ghost"
->>>>>>> 29799a58
                 onPress={() => setPage(page + 1)}
               >
                 Next &rarr;
