--- conflicted
+++ resolved
@@ -1,9 +1,5 @@
 #!/bin/bash
-<<<<<<< HEAD
-CONTAINERS="api base dhcp dhcp_client dns frontend multicast_udp_proxy ppp wifid wireguard dyndns plugin-go"
-=======
-CONTAINERS="api base dhcp dhcp_client dns frontend multicast_udp_proxy ppp super-plugin-lookup wifid wireguard"
->>>>>>> 462cc026
+CONTAINERS="api base dhcp dhcp_client dns frontend multicast_udp_proxy ppp super-plugin-lookup wifid wireguard dyndns"
 for C in $CONTAINERS
 do
   docker pull ghcr.io/spr-networks/super_${C}:latest
