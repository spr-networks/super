--- conflicted
+++ resolved
@@ -28,13 +28,6 @@
   fi
 fi
 
-
-<<<<<<< HEAD
-=======
-#remove the mac/dev from any of the dhcp verdict map elements
-nft -j list map inet filter dhcp_access | jq -rc '.nftables[1].map | .elem[] | .[] | .concat | if length > 0 then . else empty end | .[0] + " " + .[1]' 2>/dev/null | \
-    (while read -a VMAP; do  grep -iE "${dev} |${MAC}" <<< ${VMAP[@]} && nft delete element inet filter dhcp_access { ${VMAP[0]} . ${VMAP[1]} : accept }; done )
->>>>>>> 3f405882
 
 # Requires the same directory for xdp-dispatcher.o
 cd /code/xdp-tools/xdp-loader
