name: PI Ubuntu ISO Installer

on:
  workflow_run:
    workflows: ["Docker Image CI"]
    types:
      - completed
    branches: [ main ]
  workflow_dispatch:

permissions:
  id-token: write
  attestations: write
<<<<<<< HEAD
  contents: read
=======
  contents: write
>>>>>>> 512c1e5f

jobs:
  build_iso:
    runs-on: ubuntu-latest

    steps:
      - name: Check out the repo
        uses: actions/checkout@v2
        with:
          fetch-depth: '0'
      - name: Fetch tags
        run:  git fetch --tags
      - name: Get version from git
        run: echo "RELEASE_VERSION_TAG=$(git tag --contains $(git rev-parse HEAD) | grep -v clearfog)" >> $GITHUB_ENV
      - name: Set up Qemu emulation
        run: ./installer/qemu-setup-linux.sh
      - name: Set up Upstream DOcker
        run: sudo ./installer/upstream-docker.sh
      - name: Download the image
        working-directory: ./installer
        run: ./pi-download-image.sh
      - name: Build install image
        working-directory: ./installer
        run: sudo ./pi-arm64-image-build.sh
      - name: Compress image
        run: sudo xz ./installer/data/spr.img
      - name: Create Release
        id: create_release
        if: ${{ github.ref_name == 'main' }}
        uses: actions/create-release@v1
        env:
          GITHUB_TOKEN: ${{ secrets.GITHUB_TOKEN }}
        with:
          release_name: Release ${{ env.RELEASE_VERSION_TAG }}
          tag_name: ${{ env.RELEASE_VERSION_TAG }}
          draft: false
          prerelease: false
      - name: Attest ISO Provenance
        uses: actions/attest-build-provenance@v1
        with:
          subject-path: "./installer/data/spr.img.xz"
          subject-name: "spr.img.xz"
      - name: Upload Release Asset
        if: ${{ github.ref_name == 'main' }}
        id: upload-release-asset
        uses: actions/upload-release-asset@v1
        env:
          GITHUB_TOKEN: ${{ secrets.GITHUB_TOKEN }}
        with:
          upload_url: ${{ steps.create_release.outputs.upload_url }}
          asset_path: ./installer/data/spr.img.xz
          asset_name: spr.img.xz
          asset_content_type: application/x-xz<|MERGE_RESOLUTION|>--- conflicted
+++ resolved
@@ -11,11 +11,7 @@
 permissions:
   id-token: write
   attestations: write
-<<<<<<< HEAD
-  contents: read
-=======
   contents: write
->>>>>>> 512c1e5f
 
 jobs:
   build_iso:
