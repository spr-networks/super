--- conflicted
+++ resolved
@@ -6,15 +6,9 @@
     workflows: ["Bump version"]
     types:
       - completed
-<<<<<<< HEAD
     branches: [main]
   push:
     branches: [dev]
-=======
-    branches:
-      - main
-      - dev
->>>>>>> 1f729ef4
 
 jobs:
   build-images:
@@ -31,13 +25,8 @@
         run: echo "RELEASE_VERSION=$(git describe --tags --abbrev=0 | grep -Eo '[0-9]+\.[0-9]+.[0-9]+')" >> $GITHUB_ENV
       -
         name: Set release channel for dev
-<<<<<<< HEAD
         run: echo "RELEASE_CHANNEL=-dev" >> $GITHUB_ENV
-        if: ${{ github.ref_name == 'dev' }}"
-=======
-        run: echo "RELEASE_CHANNEL=dev" >> $GITHUB_ENV
         if: ${{ github.ref_name == 'dev' }}
->>>>>>> 1f729ef4
       -
         name: Test release tag version and channel
         run: echo "RELEASE_VERSION == $RELEASE_VERSION  CHANNEL == $RELEASE_CHANNEL"
