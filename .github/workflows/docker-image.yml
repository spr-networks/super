--- conflicted
+++ resolved
@@ -49,9 +49,6 @@
           cp -R base/template_configs configs
           ./build_docker_compose.sh \
             --set "*.platform=linux/amd64,linux/arm64" \
-<<<<<<< HEAD
-            `[[ "${{ github.event_name }}" = "workflow_run" && ("${{ github.ref_name }}" = "main")  || ( ! -z $RELEASE_CHANNEL && ("${{ github.event_name }}" = "push")) ]] && echo "--push"` || exit 1
-=======
             `[[ "${{ github.event_name }}" = "workflow_run" && ("${{ github.ref_name }}" = "main")  || ( ! -z $RELEASE_CHANNEL && ("${{ github.event_name }}" = "push")) ]] && echo "--push"` || exit 1
       - name: Install jq
         run: |
@@ -80,5 +77,4 @@
       - name: Generate SBOM
         uses: anchore/sbom-action@v0
         with:
-          image: '${{ matrix.image }}'
->>>>>>> c97082f7
+          image: '${{ matrix.image }}'