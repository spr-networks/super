--- conflicted
+++ resolved
@@ -115,12 +115,8 @@
     volumes:
       - ./configs/base/:/configs/base/
       - ./configs/wireguard/:/configs/wireguard/
-<<<<<<< HEAD
-      - ./state/wireguard/:/state/wireguard/      
-=======
       - ./state/wireguard/:/state/wireguard/
       - ./state/dhcp/:/state/dhcp/
->>>>>>> a2d6ae31
   frontend:
     container_name: superfrontend
     network_mode: none
@@ -153,9 +149,6 @@
       - ./state/api/:/state/api/
       - ./state/dns/:/state/dns/
       - ./state/wireguard/:/state/wireguard/
-<<<<<<< HEAD
-      - ./frontend/build:/ui/
-=======
       - ./state/plugin-lookup/:/state/plugin-lookup/
       - ./frontend/build:/ui/
       - /var/log/journal:/var/log/journal:ro
@@ -169,7 +162,6 @@
       - "base"
     volumes:
       - ./state/plugin-lookup/:/state/plugin-lookup/
->>>>>>> a2d6ae31
 networks:
   default:
     driver: none